--- conflicted
+++ resolved
@@ -6,26 +6,6 @@
 ```
 # Release notes
 
-<<<<<<< HEAD
-## 1.9.5
-* Fixed misshapen button borders (SDL 2.0.16 line drawing workaround).
-* Fixed actions being triggered when navigating via home row keys.
-* macOS: Fixed native menu items being triggered when navigating via home row keys.
-* macOS: Fixed native menu items triggering when changing key bindings.
-
-## 1.9.4
-* Fixed crash when a link is missing both URL and label (just a `=>`).
-* Fixed handling of foreground color escapes in the simple text renderer.
-* Updated UI translations.
-* Upgraded SDL to 2.0.18.
-
-## 1.9.3
-* Added UI language for Dutch.
-* Updated UI translations.
-* Fixed the simple text renderer (build error, hanging).
-* Fixed time zone of the "valid from" time in created client certificates.
-* macOS: Fixed selecting scope for a newly created identity.
-=======
 ## 1.10
 New features:
 * Added "Paste Preceding Line" in the input prompt dialog. Potential use cases include user-editable sections on a page and suggested/example input values.
@@ -49,7 +29,25 @@
 * Fixed very narrow input fields causing the app to hang.
 * Fixed initial scroll position in multiline input fields.
 * Fixed lookup results list becoming too narrow.
->>>>>>> 2bd47648
+
+## 1.9.5
+* Fixed misshapen button borders (SDL 2.0.16 line drawing workaround).
+* Fixed actions being triggered when navigating via home row keys.
+* macOS: Fixed native menu items being triggered when navigating via home row keys.
+* macOS: Fixed native menu items triggering when changing key bindings.
+
+## 1.9.4
+* Fixed crash when a link is missing both URL and label (just a `=>`).
+* Fixed handling of foreground color escapes in the simple text renderer.
+* Updated UI translations.
+* Upgraded SDL to 2.0.18.
+
+## 1.9.3
+* Added UI language for Dutch.
+* Updated UI translations.
+* Fixed the simple text renderer (build error, hanging).
+* Fixed time zone of the "valid from" time in created client certificates.
+* macOS: Fixed selecting scope for a newly created identity.
 
 ## 1.9.2
 * Windows: Use the correct version number for update checks.
