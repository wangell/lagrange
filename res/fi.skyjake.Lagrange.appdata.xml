--- conflicted
+++ resolved
@@ -45,8 +45,6 @@
     <update_contact>jaakko.keranen@iki.fi</update_contact>
 
     <releases>
-<<<<<<< HEAD
-=======
         <release version="1.5" date="2021-05-29">
             <description>
                 <p>This release contains several user interface improvements.</p>
@@ -70,7 +68,6 @@
             </description>
             <url>https://github.com/skyjake/lagrange/releases/tag/v1.5.0</url>
         </release>
->>>>>>> 9da28208
         <release version="1.4.2" date="2021-05-22">
             <description>
                 <p>Bug fixes:</p>
