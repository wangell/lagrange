--- conflicted
+++ resolved
@@ -19,11 +19,7 @@
 cmake_minimum_required (VERSION 3.9)
 
 project (Lagrange
-<<<<<<< HEAD
-    VERSION 0.4.1
-=======
     VERSION 0.5.0
->>>>>>> 63296468
     DESCRIPTION "Beautiful Gemini Client"
     LANGUAGES C
 )
