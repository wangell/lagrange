--- conflicted
+++ resolved
@@ -18,11 +18,7 @@
 cmake_minimum_required (VERSION 3.9)
 
 project (Lagrange
-<<<<<<< HEAD
     VERSION 1.9.0
-=======
-    VERSION 1.8.2
->>>>>>> 78de5577
     DESCRIPTION "A Beautiful Gemini Client"
     LANGUAGES C
 )
