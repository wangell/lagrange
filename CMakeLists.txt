# Lagrange - A Beautiful Gemini Client
# Copyright: 2020 Jaakko Keränen <jaakko.keranen@iki.fi>
#
# Notes:
# - Required dependencies: SDL 2, OpenSSL 1.1.1, libpcre,
#   GNU libunistring, zlib.
# - the_Foundation is built as a static library from 'lib/the_Foundation',
#   if it exists in that location. The Git repository has it as a submodule.
# - Windows builds require MSYS2. In theory, Clang could be set up on
#   Windows for compiling everything, but the_Foundation still lacks
#   native Win32 implementations for the Socket and Process classes.
# - Windows builds should use the SDL 2 library precompiled for native
#   Windows (MSVC variant) instead of the version from MSYS2 (get it from
#   https://libsdl.org/). To make configuration easier, consider writing
#   for your personal use a pkg-config sdl2.pc file that uses the Windows
#   version of the library.

cmake_minimum_required (VERSION 3.9)

project (Lagrange
<<<<<<< HEAD
    VERSION 1.2.3
=======
    VERSION 1.3.0
>>>>>>> 150136e0
    DESCRIPTION "A Beautiful Gemini Client"
    LANGUAGES C
)
set (IOS_BUNDLE_VERSION 7)
set (COPYRIGHT_YEAR 2021)

# Build configuration.
option (ENABLE_MPG123           "Use mpg123 for decoding MPEG audio" ON)
option (ENABLE_X11_SWRENDER     "Use software rendering under X11" OFF)
option (ENABLE_KERNING          "Enable kerning in font renderer (slower)" ON)
option (ENABLE_RESOURCE_EMBED   "Embed resources inside the executable" OFF)
option (ENABLE_RELATIVE_EMBED   "Resources should always be found via relative path" OFF)
option (ENABLE_WINDOWPOS_FIX    "Set position after showing window (workaround for SDL bug)" OFF)
option (ENABLE_IDLE_SLEEP       "While idle, sleep in the main thread instead of waiting for events" ON)
option (ENABLE_DOWNLOAD_EDIT    "Allow changing the Downloads directory" ON)
option (ENABLE_CUSTOM_FRAME     "Draw a custom window frame (Windows)" OFF)

include (BuildType.cmake)
include (res/Embed.cmake)
include (Depends.cmake)

# Embedded resources are written to a generated source file.
message (STATUS "Preparing embedded resources...")
# Fonts are too large to comfortably embed as a C source.
set (EMBED_RESOURCES
    res/about/about.gmi
    res/about/help.gmi
    res/about/lagrange.gmi
    res/about/license.gmi
    res/about/version.gmi
    res/arg-help.txt
    res/fonts/Tinos-Regular.ttf
    res/fonts/Tinos-Italic.ttf
    res/fonts/Tinos-Bold.ttf
    res/fonts/IosevkaTerm-Extended.ttf
    res/fonts/FiraSans-Bold.ttf
    res/fonts/FiraSans-Italic.ttf
    res/fonts/FiraSans-Light.ttf
    res/fonts/FiraSans-Regular.ttf
    res/fonts/Literata-Regular-opsz=14.ttf
    res/fonts/Literata-Bold-opsz=36.ttf
    res/fonts/Literata-ExtraLight-opsz=18.ttf
    res/fonts/Literata-LightItalic-opsz=10.ttf
    res/fonts/NanumGothic-Regular.ttf
    res/fonts/NotoEmoji-Regular.ttf
    res/fonts/NotoSansArabicUI-Regular.ttf
    res/fonts/NotoSansJP-Regular.ttf
    res/fonts/NotoSansSC-Regular.ttf
    res/fonts/Nunito-Bold.ttf
    res/fonts/Nunito-ExtraBold.ttf
    res/fonts/Nunito-ExtraLight.ttf
    res/fonts/Nunito-LightItalic.ttf
    res/fonts/Nunito-Regular.ttf
    res/fonts/SourceSansPro-Regular.ttf
    res/fonts/SourceSansPro-Bold.ttf
    res/fonts/Symbola.ttf
    res/lang/en.bin
    res/lang/es.bin
    res/lang/fi.bin
    res/lang/ru.bin
    res/lang/zh_Hans.bin
    res/lang/zh_Hant.bin
    res/shadow.png
)
if ((UNIX AND NOT APPLE) OR MSYS)
    list (APPEND EMBED_RESOURCES res/lagrange-64.png)
endif ()
embed_make (${EMBED_RESOURCES})

set (EMB_BIN ${CMAKE_CURRENT_BINARY_DIR}/resources.lgr)
set_source_files_properties (${EMB_BIN} PROPERTIES MACOSX_PACKAGE_LOCATION Resources)

# Source files.
set (SOURCES
    src/main.c
    src/app.c
    src/app.h
    src/bookmarks.c
    src/bookmarks.h
    src/defs.h
    src/feeds.c
    src/feeds.h
    src/gmcerts.c
    src/gmcerts.h
    src/gmdocument.c
    src/gmdocument.h
    src/gmrequest.c
    src/gmrequest.h
    src/gmutil.c
    src/gmutil.h
    src/gopher.c
    src/gopher.h
    src/history.c
    src/history.h
    src/ipc.c
    src/ipc.h
    src/lang.c
    src/lang.h
    src/lookup.c
    src/lookup.h
    src/media.c
    src/media.h
    src/mimehooks.c
    src/mimehooks.h
    src/periodic.c
    src/periodic.h
    src/prefs.c
    src/prefs.h
    src/stb_image.h
    src/stb_image_resize.h
    src/stb_truetype.h
    src/visited.c
    src/visited.h
    # Audio playback:
    src/audio/buf.c
    src/audio/buf.h
    src/audio/player.c
    src/audio/player.h
    src/audio/stb_vorbis.c
    # User interface:
    src/ui/bindingswidget.c
    src/ui/bindingswidget.h
    src/ui/certimportwidget.c
    src/ui/certimportwidget.h
    src/ui/color.c
    src/ui/color.h
    src/ui/command.c
    src/ui/command.h
    src/ui/documentwidget.c
    src/ui/documentwidget.h
    src/ui/indicatorwidget.c
    src/ui/indicatorwidget.h
    src/ui/listwidget.c
    src/ui/listwidget.h
    src/ui/lookupwidget.c
    src/ui/lookupwidget.h
    src/ui/keys.c
    src/ui/keys.h
    src/ui/metrics.c
    src/ui/metrics.h
    src/ui/paint.c
    src/ui/paint.h
    src/ui/mediaui.c
    src/ui/mediaui.h
    src/ui/scrollwidget.c
    src/ui/scrollwidget.h
    src/ui/sidebarwidget.c
    src/ui/sidebarwidget.h
    src/ui/text.c
    src/ui/text.h
    src/ui/touch.c
    src/ui/touch.h
    src/ui/translation.c
    src/ui/translation.h
    src/ui/util.c
    src/ui/util.h
    src/ui/visbuf.c
    src/ui/visbuf.h
    src/ui/window.c
    src/ui/window.h
    # Widgets:
    src/ui/widget.c
    src/ui/widget.h
    src/ui/inputwidget.c
    src/ui/inputwidget.h
    src/ui/labelwidget.c
    src/ui/labelwidget.h
    # Resources:
    res/about/about.gmi
    res/about/help.gmi
    res/about/lagrange.gmi
    res/about/license.gmi
    res/about/version.gmi
    ${CMAKE_CURRENT_BINARY_DIR}/resources.lgr
    ${CMAKE_CURRENT_BINARY_DIR}/embedded.c
    ${CMAKE_CURRENT_BINARY_DIR}/embedded.h
)
if (ANDROID)
    set (MOBILE 1)
    add_definitions (-DiPlatformAndroidMobile=1)
endif ()
if (IOS)
    set (MOBILE 1)
    add_definitions (-DiPlatformAppleMobile=1)
    list (APPEND SOURCES
        src/ios.m
        src/ios.h
        app/Images.xcassets
        res/LaunchScreen.storyboard
    )
    set_source_files_properties(
        app/Images.xcassets
        res/LaunchScreen.storyboard
    PROPERTIES
        MACOSX_PACKAGE_LOCATION Resources
    )
elseif (APPLE)
    add_definitions (-DiPlatformAppleDesktop=1)
    list (APPEND SOURCES src/macos.m src/macos.h)
    list (APPEND RESOURCES "res/Lagrange.icns")
endif ()
if (MSYS)
    set (WINRC_FILE_VERSION ${PROJECT_VERSION_MAJOR},${PROJECT_VERSION_MINOR},${PROJECT_VERSION_PATCH},0)
    set (WINRC_PRODUCT_VERSION ${PROJECT_VERSION_MAJOR},${PROJECT_VERSION_MINOR},0,0)
    configure_file (res/lagrange.rc.in ${CMAKE_CURRENT_BINARY_DIR}/lagrange.rc NEWLINE_STYLE WIN32)
    list (APPEND SOURCES src/win32.c src/win32.h ${CMAKE_CURRENT_BINARY_DIR}/lagrange.rc)
endif ()
set_source_files_properties (${RESOURCES} PROPERTIES MACOSX_PACKAGE_LOCATION Resources)
if (MSYS OR (APPLE AND NOT MOBILE) OR (UNIX AND NOT MOBILE))
    add_definitions (-DiPlatformPcDesktop=1)
endif ()
if (MOBILE)
    add_definitions (-DiPlatformMobile=1)
else ()
    add_definitions (-DiPlatformDesktop=1)
endif ()

# Target.
add_executable (app ${SOURCES} ${RESOURCES})
set_target_properties (app PROPERTIES OUTPUT_NAME lagrange)
target_include_directories (app PUBLIC
    src
    ${CMAKE_CURRENT_BINARY_DIR}
    ${SDL2_INCLUDE_DIRS}
)
target_compile_options (app PUBLIC
    -Werror=implicit-function-declaration
    -Werror=incompatible-pointer-types
    ${SDL2_CFLAGS}
    -DSTB_VORBIS_NO_STDIO=1
    -DSTB_VORBIS_NO_INTEGER_CONVERSION=1
)
target_compile_definitions (app PUBLIC LAGRANGE_APP_VERSION="${PROJECT_VERSION}")
if (ENABLE_X11_SWRENDER)
    target_compile_definitions (app PUBLIC LAGRANGE_ENABLE_X11_SWRENDER=1)
endif ()
if (ENABLE_KERNING)
    target_compile_definitions (app PUBLIC LAGRANGE_ENABLE_KERNING=1)
endif ()
if (ENABLE_WINDOWPOS_FIX)
    target_compile_definitions (app PUBLIC LAGRANGE_ENABLE_WINDOWPOS_FIX=1)
endif ()
if (ENABLE_MPG123 AND MPG123_FOUND)
    target_compile_definitions (app PUBLIC LAGRANGE_ENABLE_MPG123=1)
    target_link_libraries (app PUBLIC PkgConfig::MPG123)
endif ()
if (ENABLE_IDLE_SLEEP)
    target_compile_definitions (app PUBLIC LAGRANGE_IDLE_SLEEP=1)
endif ()
if (ENABLE_DOWNLOAD_EDIT)
    target_compile_definitions (app PUBLIC LAGRANGE_DOWNLOAD_EDIT=1)
endif ()
if (ENABLE_CUSTOM_FRAME AND MSYS)
    target_compile_definitions (app PUBLIC LAGRANGE_CUSTOM_FRAME=1)
endif ()
target_link_libraries (app PUBLIC the_Foundation::the_Foundation)
target_link_libraries (app PUBLIC ${SDL2_LDFLAGS})
if (APPLE)
    if (IOS)
        target_link_libraries (app PUBLIC "-framework UIKit")
    else ()
        target_link_libraries (app PUBLIC "-framework AppKit")
    endif ()
    if (CMAKE_OSX_DEPLOYMENT_TARGET AND NOT IOS)
        target_compile_options (app PUBLIC -mmacosx-version-min=${CMAKE_OSX_DEPLOYMENT_TARGET})
        target_link_options (app PUBLIC -mmacosx-version-min=${CMAKE_OSX_DEPLOYMENT_TARGET})
    endif ()
    if (SDL2_LIBRARY_DIRS)
        set_property (TARGET app PROPERTY BUILD_RPATH ${SDL2_LIBRARY_DIRS})
    endif ()
    set_target_properties (app PROPERTIES
        OUTPUT_NAME "Lagrange"
        MACOSX_BUNDLE YES
        MACOSX_BUNDLE_INFO_PLIST "${CMAKE_CURRENT_LIST_DIR}/res/MacOSXBundleInfo.plist.in"
        MACOSX_BUNDLE_BUNDLE_NAME "Lagrange"
        MACOSX_BUNDLE_INFO_STRING "${PROJECT_VERSION}"
        MACOSX_BUNDLE_ICON_FILE "Lagrange.icns"
        MACOSX_BUNDLE_BUNDLE_VERSION "${PROJECT_VERSION}"
        MACOSX_BUNDLE_SHORT_VERSION_STRING "${PROJECT_VERSION}"
        MACOSX_BUNDLE_GUI_IDENTIFIER "fi.skyjake.lagrange"
        MACOSX_BUNDLE_COPYRIGHT "© ${COPYRIGHT_YEAR} Jaakko Keränen"
        XCODE_ATTRIBUTE_PRODUCT_BUNDLE_IDENTIFIER "fi.skyjake.lagrange"
    )
    if (IOS)
        set_target_properties (app PROPERTIES
            MACOSX_BUNDLE_INFO_PLIST "${CMAKE_CURRENT_LIST_DIR}/res/iOSBundleInfo.plist.in"
            MACOSX_BUNDLE_BUNDLE_VERSION "${IOS_BUNDLE_VERSION}"
            XCODE_ATTRIBUTE_SKIP_INSTALL "NO"
            XCODE_ATTRIBUTE_INSTALL_PATH "$(LOCAL_APPS_DIR)"
            XCODE_ATTRIBUTE_TARGETED_DEVICE_FAMILY "1,2"
            XCODE_ATTRIBUTE_ASSETCATALOG_COMPILER_APPICON_NAME "AppIcon"
            MACOSX_BUNDLE_ICON_FILE "AppIcon"
        )
    endif ()
    if (XCODE_DEVELOPMENT_TEAM)
        set_property (TARGET app PROPERTY
            XCODE_ATTRIBUTE_DEVELOPMENT_TEAM ${XCODE_DEVELOPMENT_TEAM}
        )
    endif ()
endif ()
if (MSYS)
    target_link_libraries (app PUBLIC d2d1 uuid dwmapi) # querying DPI
endif ()
if (UNIX)
    target_link_libraries (app PUBLIC m)
endif ()
if (HAIKU)
    target_link_libraries (app PUBLIC m network bsd)
endif ()

# Deployment.
if (MSYS)
    install (TARGETS app DESTINATION .)
    if (TARGET PkgConfig::MPG123)
        install (PROGRAMS ${MPG123_LIBDIR}/../bin/msys-mpg123-0.dll DESTINATION .)
    endif ()
    if (NOT ENABLE_RESOURCE_EMBED)
        install (FILES ${EMB_BIN} DESTINATION .)
    endif ()
    install (PROGRAMS
        ${SDL2_LIBDIR}/SDL2.dll
        res/urlopen.bat
        DESTINATION .
    )
    if (INSTALL_THE_FOUNDATION)
        install (PROGRAMS $<TARGET_FILE:the_Foundation::the_Foundation> DESTINATION .)
    endif ()
elseif (HAIKU)
    install (TARGETS app DESTINATION .)
    if (NOT ENABLE_RESOURCE_EMBED)
        target_compile_definitions (app PUBLIC
            LAGRANGE_EMB_BIN="${CMAKE_INSTALL_PREFIX}/resources.lgr")
        install (FILES ${EMB_BIN} DESTINATION .)
    endif ()
elseif (UNIX AND NOT APPLE)
    set_target_properties (app PROPERTIES
        INSTALL_RPATH_USE_LINK_PATH YES
    )
    set (desktop ${CMAKE_CURRENT_BINARY_DIR}/fi.skyjake.Lagrange.desktop)
    file (WRITE ${desktop} "[Desktop Entry]
Name=Lagrange
Comment=${PROJECT_DESCRIPTION}
Categories=Network
Exec=${CMAKE_INSTALL_PREFIX}/bin/lagrange %U
Terminal=false
Type=Application
Icon=fi.skyjake.Lagrange
MimeType=x-scheme-handler/gemini;x-scheme-handler/gopher
")
    install (TARGETS app DESTINATION bin)
    install (FILES ${desktop} DESTINATION share/applications)
    install (FILES res/lagrange-256.png
         DESTINATION share/icons/hicolor/256x256/apps
         RENAME fi.skyjake.Lagrange.png
    )
    install (FILES res/fi.skyjake.Lagrange.appdata.xml
        DESTINATION share/metainfo
    )
    if (NOT ENABLE_RESOURCE_EMBED)
        if (NOT ENABLE_RELATIVE_EMBED)
            target_compile_definitions (app PUBLIC
                LAGRANGE_EMB_BIN="${CMAKE_INSTALL_PREFIX}/share/lagrange/resources.lgr")
        endif ()
        install (FILES ${EMB_BIN} DESTINATION share/lagrange)
    endif ()
endif ()<|MERGE_RESOLUTION|>--- conflicted
+++ resolved
@@ -18,11 +18,7 @@
 cmake_minimum_required (VERSION 3.9)
 
 project (Lagrange
-<<<<<<< HEAD
-    VERSION 1.2.3
-=======
     VERSION 1.3.0
->>>>>>> 150136e0
     DESCRIPTION "A Beautiful Gemini Client"
     LANGUAGES C
 )
