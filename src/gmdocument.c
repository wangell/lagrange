/* Copyright 2020 Jaakko Keränen <jaakko.keranen@iki.fi>

Redistribution and use in source and binary forms, with or without
modification, are permitted provided that the following conditions are met:

1. Redistributions of source code must retain the above copyright notice, this
   list of conditions and the following disclaimer.
2. Redistributions in binary form must reproduce the above copyright notice,
   this list of conditions and the following disclaimer in the documentation
   and/or other materials provided with the distribution.

THIS SOFTWARE IS PROVIDED BY THE COPYRIGHT HOLDERS AND CONTRIBUTORS "AS IS" AND
ANY EXPRESS OR IMPLIED WARRANTIES, INCLUDING, BUT NOT LIMITED TO, THE IMPLIED
WARRANTIES OF MERCHANTABILITY AND FITNESS FOR A PARTICULAR PURPOSE ARE
DISCLAIMED. IN NO EVENT SHALL THE COPYRIGHT OWNER OR CONTRIBUTORS BE LIABLE FOR
ANY DIRECT, INDIRECT, INCIDENTAL, SPECIAL, EXEMPLARY, OR CONSEQUENTIAL DAMAGES
(INCLUDING, BUT NOT LIMITED TO, PROCUREMENT OF SUBSTITUTE GOODS OR SERVICES;
LOSS OF USE, DATA, OR PROFITS; OR BUSINESS INTERRUPTION) HOWEVER CAUSED AND ON
ANY THEORY OF LIABILITY, WHETHER IN CONTRACT, STRICT LIABILITY, OR TORT
(INCLUDING NEGLIGENCE OR OTHERWISE) ARISING IN ANY WAY OUT OF THE USE OF THIS
SOFTWARE, EVEN IF ADVISED OF THE POSSIBILITY OF SUCH DAMAGE. */

#include "gmdocument.h"
#include "gmutil.h"
#include "lang.h"
#include "ui/color.h"
#include "ui/text.h"
#include "ui/metrics.h"
#include "ui/window.h"
#include "visited.h"
#include "bookmarks.h"
#include "app.h"

#include <the_Foundation/ptrarray.h>
#include <the_Foundation/regexp.h>

#include <ctype.h>

iBool isDark_GmDocumentTheme(enum iGmDocumentTheme d) {
    if (d == gray_GmDocumentTheme) {
        return isDark_ColorTheme(colorTheme_App());
    }
    return d == colorfulDark_GmDocumentTheme || d == black_GmDocumentTheme;
}

iDeclareType(GmLink)

struct Impl_GmLink {
    iString url;
    iRangecc urlRange; /* URL in the source */
    iRangecc labelRange; /* label in the source */
<<<<<<< HEAD
=======
    iRangecc labelIcon; /* special icon defined in the label text */
>>>>>>> 150136e0
    iTime when;
    int flags;
};

void init_GmLink(iGmLink *d) {
    init_String(&d->url);
    d->urlRange = iNullRange;
    d->labelRange = iNullRange;
    iZap(d->when);
    d->flags = 0;
}

void deinit_GmLink(iGmLink *d) {
    deinit_String(&d->url);
}

iDefineTypeConstruction(GmLink)

/*----------------------------------------------------------------------------------------------*/

struct Impl_GmDocument {
    iObject object;
    enum iGmDocumentFormat format;
    iString   source;
    iString   url; /* for resolving relative links */
    iString   localHost;
    iInt2     size;
    iArray    layout; /* contents of source, laid out in document space */
    iPtrArray links;
    enum iGmDocumentBanner bannerType;
    iString   bannerText;
    iString   title; /* the first top-level title */
    iArray    headings;
    iArray    preMeta; /* metadata about preformatted blocks */
    uint32_t  themeSeed;
    iChar     siteIcon;
    iMedia *  media;
};

iDefineObjectConstruction(GmDocument)

static enum iGmLineType lineType_GmDocument_(const iGmDocument *d, const iRangecc line) {
    if (d->format == plainText_GmDocumentFormat) {
        return text_GmLineType;
    }
    return lineType_Rangecc(line);
}

enum iGmLineType lineType_Rangecc(const iRangecc line) {
    if (isEmpty_Range(&line)) {
        return text_GmLineType;
    }
    if (startsWith_Rangecc(line, "=>")) {
        return link_GmLineType;
    }
    if (startsWith_Rangecc(line, "###")) {
        return heading3_GmLineType;
    }
    if (startsWith_Rangecc(line, "##")) {
        return heading2_GmLineType;
    }
    if (startsWith_Rangecc(line, "#")) {
        return heading1_GmLineType;
    }
    if (startsWith_Rangecc(line, "```")) {
        return preformatted_GmLineType;
    }
    if (*line.start == '>') {
        return quote_GmLineType;
    }
    if (size_Range(&line) >= 2 && line.start[0] == '*' && isspace(line.start[1])) {
        return bullet_GmLineType;
    }
    return text_GmLineType;
}

<<<<<<< HEAD
static void trimLine_Rangecc_(iRangecc *line, enum iGmLineType type, iBool normalize) {
=======
void trimLine_Rangecc(iRangecc *line, enum iGmLineType type, iBool normalize) {
>>>>>>> 150136e0
    static const unsigned int skip[max_GmLineType] = { 0, 2, 3, 1, 1, 2, 3, 0 };
    line->start += skip[type];
    if (normalize || (type >= heading1_GmLineType && type <= heading3_GmLineType)) {
        trim_Rangecc(line);
    }
}

static int lastVisibleRunBottom_GmDocument_(const iGmDocument *d) {
    iReverseConstForEach(Array, i, &d->layout) {
        const iGmRun *run = i.value;
        if (isEmpty_Range(&run->text)) {
            continue;
        }
        return bottom_Rect(run->bounds);
    }
    return 0;
}

static iInt2 measurePreformattedBlock_GmDocument_(const iGmDocument *d, const char *start, int font,
                                                  iRangecc *contents, const char **endPos) {
    const iRangecc content = { start, constEnd_String(&d->source) };
    iRangecc line = iNullRange;
    nextSplit_Rangecc(content, "\n", &line);
    iAssert(startsWith_Rangecc(line, "```"));
    *contents = (iRangecc){ line.end + 1, line.end + 1 };
    while (nextSplit_Rangecc(content, "\n", &line)) {
        if (startsWith_Rangecc(line, "```")) {
            if (endPos) *endPos = line.end;
            break;
        }
        contents->end = line.end;
    }
    return measureRange_Text(font, *contents);
}

static iRangecc addLink_GmDocument_(iGmDocument *d, iRangecc line, iGmLinkId *linkId) {
    static iRegExp *pattern_;
    if (!pattern_) {
        pattern_ = new_RegExp("=>\\s*([^\\s]+)(\\s.*)?", caseInsensitive_RegExpOption);
    }
    iRegExpMatch m;
    init_RegExpMatch(&m);
    if (matchRange_RegExp(pattern_, line, &m)) {
        iGmLink *link = new_GmLink();
        link->urlRange = capturedRange_RegExpMatch(&m, 1);
        setRange_String(&link->url, link->urlRange);
        set_String(&link->url, absoluteUrl_String(&d->url, &link->url));
        /* Check the URL. */ {
            iUrl parts;
            init_Url(&parts, &link->url);
            if (!equalCase_Rangecc(parts.host, cstr_String(&d->localHost))) {
                link->flags |= remote_GmLinkFlag;
            }
            if (startsWithCase_Rangecc(parts.scheme, "gemini")) {
                link->flags |= gemini_GmLinkFlag;
            }
            else if (startsWithCase_Rangecc(parts.scheme, "http")) {
                link->flags |= http_GmLinkFlag;
            }
            else if (equalCase_Rangecc(parts.scheme, "gopher")) {
                link->flags |= gopher_GmLinkFlag;
                if (startsWith_Rangecc(parts.path, "/7")) {
                    link->flags |= query_GmLinkFlag;
                }
            }
            else if (equalCase_Rangecc(parts.scheme, "finger")) {
                link->flags |= finger_GmLinkFlag;
            }
            else if (equalCase_Rangecc(parts.scheme, "file")) {
                link->flags |= file_GmLinkFlag;
            }
            else if (equalCase_Rangecc(parts.scheme, "data")) {
                link->flags |= data_GmLinkFlag;
            }
            else if (equalCase_Rangecc(parts.scheme, "about")) {
                link->flags |= about_GmLinkFlag;
            }
            else if (equalCase_Rangecc(parts.scheme, "mailto")) {
                link->flags |= mailto_GmLinkFlag;
            }
            /* Check the file name extension, if present. */
            if (!isEmpty_Range(&parts.path)) {
                iString *path = newRange_String(parts.path);
                if (endsWithCase_String(path, ".gif")  || endsWithCase_String(path, ".jpg") ||
                    endsWithCase_String(path, ".jpeg") || endsWithCase_String(path, ".png") ||
                    endsWithCase_String(path, ".tga")  || endsWithCase_String(path, ".psd") ||
                    endsWithCase_String(path, ".hdr")  || endsWithCase_String(path, ".pic")) {
                    link->flags |= imageFileExtension_GmLinkFlag;
                }
                else if (endsWithCase_String(path, ".mp3") || endsWithCase_String(path, ".wav") ||
                         endsWithCase_String(path, ".mid") || endsWithCase_String(path, ".ogg")) {
                    link->flags |= audioFileExtension_GmLinkFlag;
                }
                delete_String(path);
            }
            /* Check if visited. */
            if (cmpString_String(&link->url, &d->url)) {
                link->when = urlVisitTime_Visited(visited_App(), &link->url);
                if (isValid_Time(&link->when)) {
                    link->flags |= visited_GmLinkFlag;
                }
            }
        }
        pushBack_PtrArray(&d->links, link);
        *linkId = size_PtrArray(&d->links); /* index + 1 */
        iRangecc desc = capturedRange_RegExpMatch(&m, 2);
        trim_Rangecc(&desc);
        link->labelRange = desc;
<<<<<<< HEAD
=======
        link->labelIcon = iNullRange;
>>>>>>> 150136e0
        if (!isEmpty_Range(&desc)) {
            line = desc; /* Just show the description. */
            link->flags |= humanReadable_GmLinkFlag;
            /* Check for a custom icon. */
            if (link->flags & gemini_GmLinkFlag && ~link->flags & remote_GmLinkFlag) {
                iChar icon = 0;
                int len = 0;
                if ((len = decodeBytes_MultibyteChar(desc.start, desc.end, &icon)) > 0) {
                    if (desc.start + len < desc.end &&
                        (isPictograph_Char(icon) || isEmoji_Char(icon) || icon == 0x2022 /* bullet */) &&
                        !isFitzpatrickType_Char(icon)) {
                        link->flags |= iconFromLabel_GmLinkFlag;
                        link->labelIcon = (iRangecc){ desc.start, desc.start + len };
                        line.start += len;
                        line.start = skipSpace_CStr(line.start);
//                        printf("custom icon: %x (%s)\n", icon, cstr_Rangecc(link->labelIcon));
//                        fflush(stdout);
                    }
                }
            }
        }
        else {
            line = capturedRange_RegExpMatch(&m, 1); /* Show the URL. */
        }
    }
    return line;
}

static void clearLinks_GmDocument_(iGmDocument *d) {
    iForEach(PtrArray, i, &d->links) {
        delete_GmLink(i.ptr);
    }
    clear_PtrArray(&d->links);
}

static iBool isForcedMonospace_GmDocument_(const iGmDocument *d) {
    const iRangecc scheme = urlScheme_String(&d->url);
    if (equalCase_Rangecc(scheme, "gemini")) {
        return prefs_App()->monospaceGemini;
    }
    if (equalCase_Rangecc(scheme, "gopher") ||
        equalCase_Rangecc(scheme, "finger")) {
        return prefs_App()->monospaceGopher;
    }
    return iFalse;
}

static void linkContentWasLaidOut_GmDocument_(iGmDocument *d, const iGmMediaInfo *mediaInfo,
                                              uint16_t linkId) {
    iGmLink *link = at_PtrArray(&d->links, linkId - 1);
    link->flags |= content_GmLinkFlag;
    if (mediaInfo && mediaInfo->isPermanent) {
        link->flags |= permanent_GmLinkFlag;
    }
}

static iBool isNormalized_GmDocument_(const iGmDocument *d) {
    const iPrefs *prefs = prefs_App();
    if (startsWithCase_String(&d->url, "gemini:") && prefs->monospaceGemini) {
        return iFalse;
    }
    if (startsWithCase_String(&d->url, "gopher:") && prefs->monospaceGopher) {
        return iFalse;
    }
    return iTrue;
}

<<<<<<< HEAD
=======
static enum iGmDocumentTheme currentTheme_(void) {
    return (isDark_ColorTheme(colorTheme_App()) ? prefs_App()->docThemeDark
                                                : prefs_App()->docThemeLight);
}

static void alignDecoration_GmRun_(iGmRun *run, iBool isCentered) {
    const iRect visBounds = visualBounds_Text(run->font, run->text);
    const int   visWidth  = width_Rect(visBounds);
    if (!isCentered) {
        /* Keep the icon aligned to the left edge. */
        run->visBounds.pos.x -= left_Rect(visBounds);
        if (visWidth > width_Rect(run->visBounds)) {
            /* ...unless it's a wide icon, in which case move it to the left. */
            run->visBounds.pos.x -= visWidth - width_Rect(run->visBounds);
        }
        else if (visWidth < width_Rect(run->visBounds) * 3 / 4) {
            /* ...or a narrow icon, which needs to be centered but leave a gap. */
            run->visBounds.pos.x += (width_Rect(run->visBounds) * 3 / 4 - visWidth) / 2;
        }
    }
    else {
        /* Centered. */
        run->visBounds.pos.x += (width_Rect(run->visBounds) - visWidth) / 2;
    }
}

>>>>>>> 150136e0
static void doLayout_GmDocument_(iGmDocument *d) {
    const iBool isMono = isForcedMonospace_GmDocument_(d);
    const iBool isNarrow = d->size.x < 90 * gap_Text;
    /* TODO: Collect these parameters into a GmTheme. */
    const int fonts[max_GmLineType] = {
        isMono ? regularMonospace_FontId : paragraph_FontId,
        isMono ? regularMonospace_FontId : paragraph_FontId, /* bullet */
        preformatted_FontId,
        isMono ? regularMonospace_FontId : quote_FontId,
        heading1_FontId,
        heading2_FontId,
        heading3_FontId,
        isMono ? regularMonospace_FontId : bold_FontId,
    };
    static const int colors[max_GmLineType] = {
        tmParagraph_ColorId,
        tmParagraph_ColorId,
        tmPreformatted_ColorId,
        tmQuote_ColorId,
        tmHeading1_ColorId,
        tmHeading2_ColorId,
        tmHeading3_ColorId,
        tmLinkText_ColorId,
    };
    const float indents[max_GmLineType] = {
        5, 10, 5, isNarrow ? 5 : 10, 0, 0, 0, 5
    };
    static const float topMargin[max_GmLineType] = {
        0.0f, 0.333f, 1.0f, 0.5f, 2.0f, 1.5f, 1.25f, 0.25f
    };
    static const float bottomMargin[max_GmLineType] = {
        0.0f, 0.333f, 1.0f, 0.5f, 0.5f, 0.5f, 0.5f, 0.25f
    };
    static const char *arrow           = "\u27a4";
    static const char *envelope        = "\U0001f4e7";
    static const char *bullet          = "\u2022";
    static const char *folder          = "\U0001f4c1";
    static const char *globe           = "\U0001f310";
    static const char *quote           = "\u201c";
    static const char *magnifyingGlass = "\U0001f50d";
    static const char *pointingFinger  = "\U0001f449";
    const iPrefs *prefs = prefs_App();
    clear_Array(&d->layout);
    clearLinks_GmDocument_(d);
    clear_Array(&d->headings);
    const iArray *oldPreMeta = collect_Array(copy_Array(&d->preMeta)); /* remember fold states */
    clear_Array(&d->preMeta);
    clear_String(&d->title);
    clear_String(&d->bannerText);
    if (d->size.x <= 0 || isEmpty_String(&d->source)) {
        return;
    }
    const iRangecc   content       = range_String(&d->source);
    iRangecc         contentLine   = iNullRange;
    iInt2            pos           = zero_I2();
    iBool            isFirstText   = prefs->bigFirstParagraph;
    iBool            addQuoteIcon  = prefs->quoteIcon;
    iBool            isPreformat   = iFalse;
    int              preFont       = preformatted_FontId;
    uint16_t         preId         = 0;
    iBool            enableIndents = iFalse;
    iBool            addSiteBanner = d->bannerType != none_GmDocumentBanner;
    const iBool      isNormalized  = isNormalized_GmDocument_(d);
    enum iGmLineType prevType      = text_GmLineType;
    enum iGmLineType prevNonBlankType = text_GmLineType;
    iBool            followsBlank  = iFalse;
    if (d->format == plainText_GmDocumentFormat) {
        isPreformat = iTrue;
        isFirstText = iFalse;
    }
    while (nextSplit_Rangecc(content, "\n", &contentLine)) {
        iRangecc line = contentLine; /* `line` will be trimmed later; would confuse nextSplit */
        iGmRun run = { .color = white_ColorId };
        enum iGmLineType type;
        float indent = 0.0f;
        int rightMargin = 0;
        /* Detect the type of the line. */
        if (!isPreformat) {
            type = lineType_GmDocument_(d, line);
            if (contentLine.start == content.start) {
                prevType = type;
            }
            indent = indents[type];
            if (type == preformatted_GmLineType) {
                /* Begin a new preformatted block. */
                isPreformat = iTrue;
                const size_t preIndex = preId++;
                preFont = preformatted_FontId;
                /* Use a smaller font if the block contents are wide. */
                iGmPreMeta meta = { .bounds = line };
                meta.pixelRect.size = measurePreformattedBlock_GmDocument_(
                    d, line.start, preFont, &meta.contents, &meta.bounds.end);
                if (meta.pixelRect.size.x >
                    d->size.x - (enableIndents ? indents[preformatted_GmLineType] : 0) * gap_Text) {
                    preFont = preformattedSmall_FontId;
                    meta.pixelRect.size = measureRange_Text(preFont, meta.contents);
                }
                trimLine_Rangecc(&line, type, isNormalized);
                meta.altText = line; /* without the ``` */
                /* Reuse previous state. */
                if (preIndex < size_Array(oldPreMeta)) {
                    meta.flags = constValue_Array(oldPreMeta, preIndex, iGmPreMeta).flags &
                                 folded_GmPreMetaFlag;
                }
<<<<<<< HEAD
                trimLine_Rangecc_(&line, type, isNormalized);
                preAltText = line;
                /* TODO: store and link the alt text to this run */
=======
                else if (prefs->collapsePreOnLoad) {
                    meta.flags |= folded_GmPreMetaFlag;
                }
                pushBack_Array(&d->preMeta, &meta);
>>>>>>> 150136e0
                continue;
            }
            else if (type == link_GmLineType) {
                line = addLink_GmDocument_(d, line, &run.linkId);
                if (!run.linkId) {
                    /* Invalid formatting. */
                    type = text_GmLineType;
                }
            }
<<<<<<< HEAD
            trimLine_Rangecc_(&line, type, isNormalized);
=======
            trimLine_Rangecc(&line, type, isNormalized);
>>>>>>> 150136e0
            run.font = fonts[type];
            /* Remember headings for the document outline. */
            if (type == heading1_GmLineType || type == heading2_GmLineType || type == heading3_GmLineType) {
                pushBack_Array(
                    &d->headings,
                    &(iGmHeading){ .text = line, .level = type - heading1_GmLineType });
            }
        }
        else {
            /* Preformatted line. */
            type = preformatted_GmLineType;
            if (contentLine.start == content.start) {
                prevType = type;
            }
            if (d->format == gemini_GmDocumentFormat &&
                startsWithSc_Rangecc(line, "```", &iCaseSensitive)) {
                isPreformat = iFalse;
                addSiteBanner = iFalse; /* overrides the banner */
                continue;
            }
            run.preId = preId;
            run.font = (d->format == plainText_GmDocumentFormat ? regularMonospace_FontId : preFont);
            indent = indents[type];
        }
        if (addSiteBanner) {
            addSiteBanner = iFalse;
            const iRangecc bannerText = urlHost_String(&d->url);
            if (!isEmpty_Range(&bannerText)) {
                setRange_String(&d->bannerText, bannerText);
                iGmRun banner    = { .flags = decoration_GmRunFlag | siteBanner_GmRunFlag };
                banner.bounds    = zero_Rect();
                banner.visBounds = init_Rect(0, 0, d->size.x, lineHeight_Text(banner_FontId) * 2);
                if (d->bannerType == certificateWarning_GmDocumentBanner) {
                    banner.visBounds.size.y += iMaxi(6000 * lineHeight_Text(uiLabel_FontId) /
                                                         d->size.x, lineHeight_Text(uiLabel_FontId) * 5);
                }
                banner.font      = banner_FontId;
                banner.text      = bannerText;
                banner.color     = tmBannerTitle_ColorId;
                pushBack_Array(&d->layout, &banner);
                pos.y += height_Rect(banner.visBounds) + lineHeight_Text(paragraph_FontId);
            }
        }
        /* Empty lines don't produce text runs. */
        if (isEmpty_Range(&line)) {
            if (type == quote_GmLineType && !prefs->quoteIcon) {
                /* For quote indicators we still need to produce a run. */
                run.visBounds.pos  = addX_I2(pos, indents[type] * gap_Text);
                run.visBounds.size = init_I2(gap_Text, lineHeight_Text(run.font));
                run.bounds         = zero_Rect(); /* just visual */
                run.flags          = quoteBorder_GmRunFlag | decoration_GmRunFlag;
                run.text           = iNullRange;
                pushBack_Array(&d->layout, &run);
            }
            pos.y += lineHeight_Text(run.font);
            prevType = type;
            if (type != quote_GmLineType) {
                addQuoteIcon = prefs->quoteIcon;
            }
            followsBlank = iTrue;
            continue;
        }
        /* Begin indenting after the first preformatted block. */
        if (type != preformatted_GmLineType || prevType != preformatted_GmLineType) {
            enableIndents = iTrue;
        }
        if (!enableIndents) {
            indent = 0;
        }
        /* Check the margin vs. previous run. */
        if (!isPreformat || (prevType != preformatted_GmLineType)) {
            int required =
                iMax(topMargin[type], bottomMargin[prevType]) * lineHeight_Text(paragraph_FontId);
            if (type == link_GmLineType && prevNonBlankType == link_GmLineType && followsBlank) {
                required = 1.25f * lineHeight_Text(paragraph_FontId);
            }
            else if (type == link_GmLineType && prevType == link_GmLineType) {
                /* Balance space between the link icons and the labels, both vertically
                   between icons and between the icon and the label. */
                required *= 0.75f;
            }
            if (type == quote_GmLineType && prevType == quote_GmLineType) {
                /* No margin between consecutive quote lines. */
                required = 0;
            }
            if (isEmpty_Array(&d->layout)) {
                required = 0; /* top of document */
            }
            int delta = pos.y - lastVisibleRunBottom_GmDocument_(d);
            if (delta < required) {
                pos.y += required - delta;
            }
        }
        /* Folded blocks are represented by a single run with the alt text. */
        if (isPreformat && d->format != plainText_GmDocumentFormat) {
            const iGmPreMeta *meta = constAt_Array(&d->preMeta, preId - 1);
            if (meta->flags & folded_GmPreMetaFlag) {
                const iBool isBlank = isEmpty_Range(&meta->altText);
                iGmRun altText = { .font  = paragraph_FontId,
                                   .flags = (isBlank ? decoration_GmRunFlag : 0) | altText_GmRunFlag };
                const iInt2 margin = preRunMargin_GmDocument(d, 0);
                altText.color      = tmQuote_ColorId;
                altText.text       = isBlank ? range_Lang(range_CStr("doc.pre.nocaption"))
                                             : meta->altText;
                iInt2 size = advanceWrapRange_Text(altText.font, d->size.x - 2 * margin.x,
                                                   altText.text);
                altText.bounds = altText.visBounds = init_Rect(pos.x, pos.y, d->size.x,
                                                               size.y + 2 * margin.y);
                altText.preId = preId;
                pushBack_Array(&d->layout, &altText);
                pos.y += height_Rect(altText.bounds);
                contentLine = meta->bounds; /* Skip the whole thing. */
                isPreformat = iFalse;
                prevType = preformatted_GmLineType;
                continue;
            }
        }
        /* Save the document title (first high-level heading). */
        if ((type == heading1_GmLineType || type == heading2_GmLineType) &&
            isEmpty_String(&d->title)) {
            setRange_String(&d->title, line);
        }
        /* List bullet. */
        run.color = colors[type];
        if (type == bullet_GmLineType) {
            /* TODO: Literata bullet is broken? */
            iGmRun bulRun = run;
            bulRun.color = tmQuote_ColorId;
            bulRun.visBounds.pos = addX_I2(pos, (indents[text_GmLineType] - 0.55f) * gap_Text);
            bulRun.visBounds.size =
                init_I2((indents[bullet_GmLineType] - indents[text_GmLineType]) * gap_Text,
                        lineHeight_Text(bulRun.font));
            //            bulRun.visBounds.pos.x -= 4 * gap_Text - width_Rect(bulRun.visBounds) / 2;
            bulRun.bounds = zero_Rect(); /* just visual */
            bulRun.text   = range_CStr(bullet);
            bulRun.flags |= decoration_GmRunFlag;
            alignDecoration_GmRun_(&bulRun, iTrue);
            pushBack_Array(&d->layout, &bulRun);
        }
        /* Quote icon. */
        if (type == quote_GmLineType && addQuoteIcon) {
            addQuoteIcon    = iFalse;
            iGmRun quoteRun = run;
            quoteRun.font   = heading1_FontId;
            quoteRun.text   = range_CStr(quote);
            quoteRun.color  = tmQuoteIcon_ColorId;
            iRect vis       = visualBounds_Text(quoteRun.font, quoteRun.text);
            quoteRun.visBounds.size = advance_Text(quoteRun.font, quote);
            quoteRun.visBounds.pos =
                add_I2(pos,
                       init_I2((indents[quote_GmLineType] - 5) * gap_Text,
                               lineHeight_Text(quote_FontId) / 2 - bottom_Rect(vis)));
            quoteRun.bounds = zero_Rect(); /* just visual */
            quoteRun.flags |= decoration_GmRunFlag;
            pushBack_Array(&d->layout, &quoteRun);
        }
        else if (type != quote_GmLineType) {
            addQuoteIcon = prefs->quoteIcon;
        }
        /* Link icon. */
        if (type == link_GmLineType) {
            iGmRun icon = run;
            icon.visBounds.pos  = pos;
            icon.visBounds.size = init_I2(indent * gap_Text, lineHeight_Text(run.font));
            icon.bounds         = zero_Rect(); /* just visual */
            const iGmLink *link = constAt_PtrArray(&d->links, run.linkId - 1);
            icon.text           = range_CStr(link->flags & query_GmLinkFlag    ? magnifyingGlass
                                             : link->flags & file_GmLinkFlag   ? folder
                                             : link->flags & finger_GmLinkFlag ? pointingFinger
                                             : link->flags & mailto_GmLinkFlag ? envelope
                                             : link->flags & remote_GmLinkFlag ? globe
                                                                               : arrow);
            /* Custom link icon is shown on local Gemini links only. */
            if (!isEmpty_Range(&link->labelIcon)) {
                icon.text = link->labelIcon;
            }
            /* TODO: List bullets needs the same centering logic. */
            /* Special exception for the tiny bullet operator. */
            icon.font = equal_Rangecc(link->labelIcon, "\u2219") ? regularMonospace_FontId
                                                                 : regular_FontId;
            alignDecoration_GmRun_(&icon, iFalse);
#if 0
            {
                const iRect visBounds = visualBounds_Text(icon.font, icon.text);
                const int   visWidth  = width_Rect(visBounds);
                /* Keep the icon aligned to the left edge. */
                icon.visBounds.pos.x -= left_Rect(visBounds);
                if (visWidth > width_Rect(icon.visBounds)) {
                    /* ...unless it's a wide icon, in which case move it to the left. */
                    icon.visBounds.pos.x -= visWidth - width_Rect(icon.visBounds);
                }
                else if (visWidth < width_Rect(icon.visBounds) * 3 / 4) {
                    /* ...or a narrow icon, which needs to be centered but leave a gap. */
                    icon.visBounds.pos.x += (width_Rect(icon.visBounds) * 3 / 4 - visWidth) / 2;
                }
            }
#endif
            icon.color = linkColor_GmDocument(d, run.linkId, icon_GmLinkPart);
            icon.flags |= decoration_GmRunFlag;
            pushBack_Array(&d->layout, &icon);
        }
        run.color = colors[type];
        if (d->format == plainText_GmDocumentFormat) {
            run.color = colors[text_GmLineType];
        }
        /* Special formatting for the first paragraph (e.g., subtitle, introduction, or lede). */
        int bigCount = 0;
        if (type == text_GmLineType && isFirstText) {
            if (!isMono) run.font = firstParagraph_FontId;
            run.color = tmFirstParagraph_ColorId;
            bigCount = 15; /* max lines -- what if the whole document is one paragraph? */
            isFirstText = iFalse;
        }
        else if (type != heading1_GmLineType) {
            isFirstText = iFalse;
        }
        iRangecc runLine = line;
        /* Create one or more text runs for this line. */
        run.flags |= startOfLine_GmRunFlag;
        if (!prefs->quoteIcon && type == quote_GmLineType) {
            run.flags |= quoteBorder_GmRunFlag;
        }
        rightMargin = (type == text_GmLineType || type == bullet_GmLineType ||
                       type == quote_GmLineType ? 4 : 0);
        const iBool isWordWrapped =
            (d->format == plainText_GmDocumentFormat ? prefs->plainTextWrap : !isPreformat);
        if (isPreformat && d->format != plainText_GmDocumentFormat) {
            /* Remember the top left coordinates of the block (first line of block). */
            iGmPreMeta *meta = at_Array(&d->preMeta, preId - 1);
            if (~meta->flags & topLeft_GmPreMetaFlag) {
                meta->pixelRect.pos = pos; //, indent * gap_Text);
                meta->flags |= topLeft_GmPreMetaFlag;
            }
            /* Collapse indentation if too wide. */
            if (width_Rect(meta->pixelRect) > d->size.x - (indent + rightMargin) * gap_Text) {
                indent = 0;
            }
        }
        iAssert(!isEmpty_Range(&runLine)); /* must have something at this point */
        while (!isEmpty_Range(&runLine)) {
            run.bounds.pos = addX_I2(pos, indent * gap_Text);
            const int wrapAvail = d->size.x - run.bounds.pos.x - rightMargin * gap_Text;
            const int avail = isWordWrapped ? wrapAvail : 0;
            const char *contPos;
            const iInt2 dims  = tryAdvance_Text(run.font, runLine, avail, &contPos);
            iChangeFlags(run.flags, wide_GmRunFlag, (isPreformat && dims.x > d->size.x));
            run.bounds.size.x = iMax(wrapAvail, dims.x); /* Extends to the right edge for selection. */
            run.bounds.size.y = dims.y;
            run.visBounds     = run.bounds;
            run.visBounds.size.x = dims.x;
            if (contPos > runLine.start) {
                run.text = (iRangecc){ runLine.start, contPos };
            }
            else {
                run.text = runLine;
                contPos = runLine.end;
            }
            pushBack_Array(&d->layout, &run);
            run.flags &= ~startOfLine_GmRunFlag;
            runLine.start = contPos;
            trimStart_Rangecc(&runLine);
            pos.y += lineHeight_Text(run.font);
            if (--bigCount == 0) {
                run.font = fonts[text_GmLineType];
                run.color = colors[text_GmLineType];
            }
        }
        /* Flag the end of line, too. */
        ((iGmRun *) back_Array(&d->layout))->flags |= endOfLine_GmRunFlag;
        /* Image or audio content. */
        if (type == link_GmLineType) {
            const iMediaId imageId = findLinkImage_Media(d->media, run.linkId);
            const iMediaId audioId = !imageId ? findLinkAudio_Media(d->media, run.linkId) : 0;
            const iMediaId downloadId = !imageId && !audioId ? findLinkDownload_Media(d->media, run.linkId) : 0;
            if (imageId) {
                iGmMediaInfo img;
                imageInfo_Media(d->media, imageId, &img);
                const iInt2 imgSize = imageSize_Media(d->media, imageId);
                linkContentWasLaidOut_GmDocument_(d, &img, run.linkId);
                const int margin = lineHeight_Text(paragraph_FontId) / 2;
                pos.y += margin;
                run.bounds.pos = pos;
                run.bounds.size.x = d->size.x;
                const float aspect = (float) imgSize.y / (float) imgSize.x;
                run.bounds.size.y = d->size.x * aspect;
                run.visBounds = run.bounds;
                const iInt2 maxSize = mulf_I2(imgSize, get_Window()->pixelRatio);
                if (width_Rect(run.visBounds) > maxSize.x) {
                    /* Don't scale the image up. */
                    run.visBounds.size.y =
                        run.visBounds.size.y * maxSize.x / width_Rect(run.visBounds);
                    run.visBounds.size.x = maxSize.x;
                    run.visBounds.pos.x  = run.bounds.size.x / 2 - width_Rect(run.visBounds) / 2;
                    run.bounds.size.y    = run.visBounds.size.y;
                }
                run.text      = iNullRange;
                run.font      = 0;
                run.color     = 0;
                run.mediaType = image_GmRunMediaType;
                run.mediaId   = imageId;
                pushBack_Array(&d->layout, &run);
                pos.y += run.bounds.size.y + margin;
            }
            else if (audioId) {
                iGmMediaInfo info;
                audioInfo_Media(d->media, audioId, &info);
                linkContentWasLaidOut_GmDocument_(d, &info, run.linkId);
                const int margin = lineHeight_Text(paragraph_FontId) / 2;
                pos.y += margin;
                run.bounds.pos    = pos;
                run.bounds.size.x = d->size.x;
                run.bounds.size.y = lineHeight_Text(uiContent_FontId) + 3 * gap_UI;
                run.visBounds     = run.bounds;
                run.text          = iNullRange;
                run.color         = 0;
                run.mediaType     = audio_GmRunMediaType;
                run.mediaId       = audioId;
                pushBack_Array(&d->layout, &run);
                pos.y += run.bounds.size.y + margin;
            }
            else if (downloadId) {
                iGmMediaInfo info;
                downloadInfo_Media(d->media, downloadId, &info);
                linkContentWasLaidOut_GmDocument_(d, &info, run.linkId);
                const int margin = lineHeight_Text(paragraph_FontId) / 2;
                pos.y += margin;
                run.bounds.pos    = pos;
                run.bounds.size.x = d->size.x;
                run.bounds.size.y = 2 * lineHeight_Text(uiContent_FontId) + 4 * gap_UI;
                run.visBounds     = run.bounds;
                run.text          = iNullRange;
                run.color         = 0;
                run.mediaType     = download_GmRunMediaType;
                run.mediaId       = downloadId;
                pushBack_Array(&d->layout, &run);
                pos.y += run.bounds.size.y + margin;
            }
        }
        prevType = type;
        prevNonBlankType = type;
        followsBlank = iFalse;
    }
#if 0
    /* Footer. */
    if (siteBanner_GmDocument(d)) {
        iGmRun footer = { .flags = decoration_GmRunFlag | footer_GmRunFlag };
        footer.visBounds = (iRect){ pos, init_I2(d->size.x, lineHeight_Text(banner_FontId) * 1) };
        pushBack_Array(&d->layout, &footer);
        pos.y += footer.visBounds.size.y;
    }
#endif
    d->size.y = pos.y;
    /* Go over the preformatted blocks and mark them wide if at least one run is wide. */ {
        /* TODO: Store the dimensions and ranges for later access. */
        iForEach(Array, i, &d->layout) {
            iGmRun *run = i.value;
            if (run->preId && run->flags & wide_GmRunFlag) {
                iGmRunRange block = findPreformattedRange_GmDocument(d, run);
                for (const iGmRun *j = block.start; j != block.end; j++) {
                    iConstCast(iGmRun *, j)->flags |= wide_GmRunFlag;
                }
                /* Skip to the end of the block. */
                i.pos = block.end - (const iGmRun *) constData_Array(&d->layout) - 1;
            }
        }
    }
}

void init_GmDocument(iGmDocument *d) {
    d->format = gemini_GmDocumentFormat;
    init_String(&d->source);
    init_String(&d->url);
    init_String(&d->localHost);
    d->bannerType = siteDomain_GmDocumentBanner;
    d->size = zero_I2();
    init_Array(&d->layout, sizeof(iGmRun));
    init_PtrArray(&d->links);
    init_String(&d->bannerText);
    init_String(&d->title);
    init_Array(&d->headings, sizeof(iGmHeading));
    init_Array(&d->preMeta, sizeof(iGmPreMeta));
    d->themeSeed = 0;
    d->siteIcon = 0;
    d->media = new_Media();
}

void deinit_GmDocument(iGmDocument *d) {
    delete_Media(d->media);
    deinit_String(&d->bannerText);
    deinit_String(&d->title);
    clearLinks_GmDocument_(d);
    deinit_PtrArray(&d->links);
    deinit_Array(&d->preMeta);
    deinit_Array(&d->headings);
    deinit_Array(&d->layout);
    deinit_String(&d->localHost);
    deinit_String(&d->url);
    deinit_String(&d->source);
}

iMedia *media_GmDocument(iGmDocument *d) {
    return d->media;
}

const iMedia *constMedia_GmDocument(const iGmDocument *d) {
    return d->media;
}

void reset_GmDocument(iGmDocument *d) {
    clear_Media(d->media);
    clearLinks_GmDocument_(d);
    clear_Array(&d->layout);
    clear_Array(&d->headings);
    clear_Array(&d->preMeta);
    clear_String(&d->url);
    clear_String(&d->localHost);
    d->themeSeed = 0;
}

static void setDerivedThemeColors_(enum iGmDocumentTheme theme) {
    set_Color(tmQuoteIcon_ColorId,
              mix_Color(get_Color(tmQuote_ColorId), get_Color(tmBackground_ColorId), 0.55f));
    set_Color(tmBannerSideTitle_ColorId,
              mix_Color(get_Color(tmBannerTitle_ColorId), get_Color(tmBackground_ColorId),
                        theme == colorfulDark_GmDocumentTheme ? 0.55f : 0));
    set_Color(tmAltTextBackground_ColorId, mix_Color(get_Color(tmQuoteIcon_ColorId),
                                                     get_Color(tmBackground_ColorId), 0.85f));
    if (theme == colorfulDark_GmDocumentTheme) {
        /* Ensure paragraph text and link text aren't too similarly colored. */
        if (delta_Color(get_Color(tmLinkText_ColorId), get_Color(tmParagraph_ColorId)) < 100) {
            setHsl_Color(tmParagraph_ColorId,
                         addSatLum_HSLColor(get_HSLColor(tmParagraph_ColorId), 0.3f, -0.025f));
        }
    }
    set_Color(tmLinkCustomIconVisited_ColorId,
              mix_Color(get_Color(tmLinkIconVisited_ColorId), get_Color(tmLinkIcon_ColorId), 0.5f));
}

static void updateIconBasedOnUrl_GmDocument_(iGmDocument *d) {
    const iChar userIcon = siteIcon_Bookmarks(bookmarks_App(), &d->url);
    if (userIcon) {
        d->siteIcon = userIcon;
    }
}

void setThemeSeed_GmDocument(iGmDocument *d, const iBlock *seed) {
    const iPrefs *        prefs = prefs_App();
    enum iGmDocumentTheme theme = currentTheme_();
    static const iChar siteIcons[] = {
        0x203b,  0x2042,  0x205c,  0x2182,  0x25ed,  0x2600,  0x2601,  0x2604,  0x2605,  0x2606,
        0x265c,  0x265e,  0x2690,  0x2691,  0x2693,  0x2698,  0x2699,  0x26f0,  0x270e,  0x2728,
        0x272a,  0x272f,  0x2731,  0x2738,  0x273a,  0x273e,  0x2740,  0x2742,  0x2744,  0x2748,
        0x274a,  0x2751,  0x2756,  0x2766,  0x27bd,  0x27c1,  0x27d0,  0x2b19,  0x1f300, 0x1f303,
        0x1f306, 0x1f308, 0x1f30a, 0x1f319, 0x1f31f, 0x1f320, 0x1f340, 0x1f4cd, 0x1f4e1, 0x1f531,
        0x1f533, 0x1f657, 0x1f659, 0x1f665, 0x1f668, 0x1f66b, 0x1f78b, 0x1f796, 0x1f79c,
    };
    /* Default colors. These are used on "about:" pages and local files, for example. */ {
        /* Link colors are generally the same in all themes. */
        set_Color(tmBadLink_ColorId, get_Color(red_ColorId));
        if (isDark_GmDocumentTheme(theme)) {
            set_Color(tmInlineContentMetadata_ColorId, get_Color(cyan_ColorId));
            set_Color(tmLinkText_ColorId, get_Color(white_ColorId));
            set_Color(tmLinkIcon_ColorId, get_Color(cyan_ColorId));
            set_Color(tmLinkTextHover_ColorId, get_Color(cyan_ColorId));
            set_Color(tmLinkIconVisited_ColorId, get_Color(teal_ColorId));
            set_Color(tmLinkDomain_ColorId, get_Color(teal_ColorId));
            set_Color(tmLinkLastVisitDate_ColorId, get_Color(cyan_ColorId));
            set_Color(tmHypertextLinkText_ColorId, get_Color(white_ColorId));
            set_Color(tmHypertextLinkIcon_ColorId, get_Color(orange_ColorId));
            set_Color(tmHypertextLinkTextHover_ColorId, get_Color(orange_ColorId));
            set_Color(tmHypertextLinkIconVisited_ColorId, get_Color(brown_ColorId));
            set_Color(tmHypertextLinkDomain_ColorId, get_Color(brown_ColorId));
            set_Color(tmHypertextLinkLastVisitDate_ColorId, get_Color(orange_ColorId));
            set_Color(tmGopherLinkText_ColorId, get_Color(white_ColorId));
            set_Color(tmGopherLinkIcon_ColorId, get_Color(magenta_ColorId));
            set_Color(tmGopherLinkTextHover_ColorId, get_Color(blue_ColorId));
            set_Color(tmGopherLinkIconVisited_ColorId, get_Color(blue_ColorId));
            set_Color(tmGopherLinkDomain_ColorId, get_Color(magenta_ColorId));
            set_Color(tmGopherLinkLastVisitDate_ColorId, get_Color(blue_ColorId));
        }
        else {
            set_Color(tmInlineContentMetadata_ColorId, get_Color(brown_ColorId));
            set_Color(tmLinkText_ColorId, get_Color(black_ColorId));
            set_Color(tmLinkIcon_ColorId, get_Color(teal_ColorId));
            set_Color(tmLinkTextHover_ColorId, get_Color(teal_ColorId));
            set_Color(tmLinkIconVisited_ColorId, get_Color(cyan_ColorId));
            set_Color(tmLinkDomain_ColorId, get_Color(cyan_ColorId));
            set_Color(tmLinkLastVisitDate_ColorId, get_Color(teal_ColorId));
            set_Color(tmHypertextLinkText_ColorId, get_Color(black_ColorId));
            set_Color(tmHypertextLinkIcon_ColorId, get_Color(brown_ColorId));
            set_Color(tmHypertextLinkTextHover_ColorId, get_Color(brown_ColorId));
            set_Color(tmHypertextLinkIconVisited_ColorId, get_Color(orange_ColorId));
            set_Color(tmHypertextLinkDomain_ColorId, get_Color(orange_ColorId));
            set_Color(tmHypertextLinkLastVisitDate_ColorId, get_Color(brown_ColorId));
            set_Color(tmGopherLinkText_ColorId, get_Color(black_ColorId));
            set_Color(tmGopherLinkIcon_ColorId, get_Color(magenta_ColorId));
            set_Color(tmGopherLinkTextHover_ColorId, get_Color(blue_ColorId));
            set_Color(tmGopherLinkIconVisited_ColorId, get_Color(blue_ColorId));
            set_Color(tmGopherLinkDomain_ColorId, get_Color(magenta_ColorId));
            set_Color(tmGopherLinkLastVisitDate_ColorId, get_Color(blue_ColorId));
        }
        /* Set the non-link default colors. Note that some/most of these are overwritten later
           if a theme seed if available. */
        if (theme == colorfulDark_GmDocumentTheme) {
            const iHSLColor base = { 200, 0, 0.15f, 1.0f };
            setHsl_Color(tmBackground_ColorId, base);
            set_Color(tmParagraph_ColorId, get_Color(gray75_ColorId));
            setHsl_Color(tmFirstParagraph_ColorId, addSatLum_HSLColor(base, 0, 0.75f));
            set_Color(tmQuote_ColorId, get_Color(cyan_ColorId));
            set_Color(tmPreformatted_ColorId, get_Color(cyan_ColorId));
            set_Color(tmHeading1_ColorId, get_Color(white_ColorId));
            setHsl_Color(tmHeading2_ColorId, addSatLum_HSLColor(base, 0.5f, 0.5f));
            setHsl_Color(tmHeading3_ColorId, addSatLum_HSLColor(base, 1.0f, 0.4f));
            setHsl_Color(tmBannerBackground_ColorId, addSatLum_HSLColor(base, 0, -0.05f));
            set_Color(tmBannerTitle_ColorId, get_Color(white_ColorId));
            set_Color(tmBannerIcon_ColorId, get_Color(orange_ColorId));
        }
        else if (theme == colorfulLight_GmDocumentTheme) {
            const iHSLColor base = addSatLum_HSLColor(get_HSLColor(teal_ColorId), -0.3f, 0.5f);
            setHsl_Color(tmBackground_ColorId, base);
            set_Color(tmParagraph_ColorId, get_Color(black_ColorId));
            set_Color(tmFirstParagraph_ColorId, get_Color(black_ColorId));
            setHsl_Color(tmQuote_ColorId, addSatLum_HSLColor(base, 0, -0.25f));
            setHsl_Color(tmPreformatted_ColorId, addSatLum_HSLColor(base, 0, -0.3f));
            set_Color(tmHeading1_ColorId, get_Color(white_ColorId));
            set_Color(tmHeading2_ColorId, mix_Color(get_Color(tmBackground_ColorId), get_Color(black_ColorId), 0.67f));
            set_Color(tmHeading3_ColorId, mix_Color(get_Color(tmBackground_ColorId), get_Color(black_ColorId), 0.55f));
            setHsl_Color(tmBannerBackground_ColorId, addSatLum_HSLColor(base, 0, -0.1f));
            setHsl_Color(tmBannerIcon_ColorId, addSatLum_HSLColor(base, 0, -0.4f));
            setHsl_Color(tmBannerTitle_ColorId, addSatLum_HSLColor(base, 0, -0.4f));
            setHsl_Color(tmLinkIcon_ColorId, addSatLum_HSLColor(get_HSLColor(teal_ColorId), 0, 0));
            set_Color(tmLinkIconVisited_ColorId, mix_Color(get_Color(tmBackground_ColorId), get_Color(teal_ColorId), 0.35f));
            set_Color(tmLinkDomain_ColorId, get_Color(teal_ColorId));
            setHsl_Color(tmHypertextLinkIcon_ColorId, get_HSLColor(white_ColorId));
            set_Color(tmHypertextLinkIconVisited_ColorId, mix_Color(get_Color(tmBackground_ColorId), get_Color(white_ColorId), 0.5f));
            set_Color(tmHypertextLinkDomain_ColorId, get_Color(brown_ColorId));
            setHsl_Color(tmGopherLinkIcon_ColorId, addSatLum_HSLColor(get_HSLColor(tmGopherLinkIcon_ColorId), 0, -0.25f));
            setHsl_Color(tmGopherLinkTextHover_ColorId, addSatLum_HSLColor(get_HSLColor(tmGopherLinkTextHover_ColorId), 0, -0.3f));
        }
        else if (theme == black_GmDocumentTheme) {
            set_Color(tmBackground_ColorId, get_Color(black_ColorId));
            set_Color(tmParagraph_ColorId, get_Color(gray75_ColorId));
            set_Color(tmFirstParagraph_ColorId, mix_Color(get_Color(gray75_ColorId), get_Color(white_ColorId), 0.5f));
            set_Color(tmQuote_ColorId, get_Color(orange_ColorId));
            set_Color(tmPreformatted_ColorId, get_Color(orange_ColorId));
            set_Color(tmHeading1_ColorId, get_Color(cyan_ColorId));
            set_Color(tmHeading2_ColorId, mix_Color(get_Color(cyan_ColorId), get_Color(white_ColorId), 0.66f));
            set_Color(tmHeading3_ColorId, get_Color(white_ColorId));
            set_Color(tmBannerBackground_ColorId, get_Color(black_ColorId));
            set_Color(tmBannerTitle_ColorId, get_Color(teal_ColorId));
            set_Color(tmBannerIcon_ColorId, get_Color(teal_ColorId));
        }
        else if (theme == gray_GmDocumentTheme) {
            if (isDark_ColorTheme(colorTheme_App())) {
                set_Color(tmBackground_ColorId, mix_Color(get_Color(gray25_ColorId), get_Color(black_ColorId), 0.25f));
                set_Color(tmParagraph_ColorId, mix_Color(get_Color(gray75_ColorId), get_Color(white_ColorId), 0.25f));
                set_Color(tmFirstParagraph_ColorId, mix_Color(get_Color(gray75_ColorId), get_Color(white_ColorId), 0.5f));
                set_Color(tmQuote_ColorId, get_Color(orange_ColorId));
                set_Color(tmPreformatted_ColorId, get_Color(orange_ColorId));
                set_Color(tmHeading1_ColorId, get_Color(cyan_ColorId));
                set_Color(tmHeading2_ColorId, mix_Color(get_Color(cyan_ColorId), get_Color(white_ColorId), 0.66f));
                set_Color(tmHeading3_ColorId, get_Color(white_ColorId));
                set_Color(tmBannerBackground_ColorId, mix_Color(get_Color(gray25_ColorId), get_Color(black_ColorId), 0.5f));
                set_Color(tmBannerTitle_ColorId, get_Color(teal_ColorId));
                set_Color(tmBannerIcon_ColorId, get_Color(teal_ColorId));
            }
            else {
                set_Color(tmBackground_ColorId, mix_Color(get_Color(gray75_ColorId), get_Color(gray50_ColorId), 0.33f));
                set_Color(tmFirstParagraph_ColorId, mix_Color(get_Color(gray25_ColorId), get_Color(black_ColorId), 0.5f));
                set_Color(tmParagraph_ColorId, get_Color(black_ColorId));
                set_Color(tmQuote_ColorId, get_Color(teal_ColorId));
                set_Color(tmPreformatted_ColorId, get_Color(brown_ColorId));
                set_Color(tmHeading1_ColorId, get_Color(brown_ColorId));
                set_Color(tmHeading2_ColorId, mix_Color(get_Color(brown_ColorId), get_Color(black_ColorId), 0.5f));
                set_Color(tmHeading3_ColorId, get_Color(black_ColorId));
                set_Color(tmBannerBackground_ColorId, mix_Color(get_Color(gray75_ColorId), get_Color(gray50_ColorId), 0.12f));
                set_Color(tmBannerTitle_ColorId, get_Color(teal_ColorId));
                set_Color(tmBannerIcon_ColorId, get_Color(teal_ColorId));
                set_Color(tmLinkIconVisited_ColorId, mix_Color(get_Color(cyan_ColorId), get_Color(black_ColorId), 0.20f));
                set_Color(tmLinkDomain_ColorId, mix_Color(get_Color(cyan_ColorId), get_Color(black_ColorId), 0.33f));
                set_Color(tmHypertextLinkIconVisited_ColorId, mix_Color(get_Color(orange_ColorId), get_Color(black_ColorId), 0.33f));
                set_Color(tmHypertextLinkDomain_ColorId, mix_Color(get_Color(orange_ColorId), get_Color(black_ColorId), 0.33f));
            }
        }
        else if (theme == sepia_GmDocumentTheme) {
            const iHSLColor base = { 40, 0.6f, 0.9f, 1.0f };
            setHsl_Color(tmBackground_ColorId, base);
            set_Color(tmParagraph_ColorId, get_Color(black_ColorId));
            set_Color(tmFirstParagraph_ColorId, get_Color(black_ColorId));
            set_Color(tmQuote_ColorId, get_Color(brown_ColorId));
            set_Color(tmPreformatted_ColorId, get_Color(brown_ColorId));
            set_Color(tmHeading1_ColorId, get_Color(brown_ColorId));
            set_Color(tmHeading2_ColorId, mix_Color(get_Color(brown_ColorId), get_Color(black_ColorId), 0.5f));
            set_Color(tmHeading3_ColorId, get_Color(black_ColorId));
            set_Color(tmBannerBackground_ColorId, mix_Color(get_Color(tmBackground_ColorId), get_Color(brown_ColorId), 0.15f));
            set_Color(tmBannerTitle_ColorId, get_Color(brown_ColorId));
            set_Color(tmBannerIcon_ColorId, get_Color(brown_ColorId));
            set_Color(tmLinkText_ColorId, get_Color(tmHeading2_ColorId));
            set_Color(tmHypertextLinkText_ColorId, get_Color(tmHeading2_ColorId));
            set_Color(tmGopherLinkText_ColorId, get_Color(tmHeading2_ColorId));
        }
        else if (theme == white_GmDocumentTheme) {
            const iHSLColor base = { 40, 0, 1.0f, 1.0f };
            setHsl_Color(tmBackground_ColorId, base);
            set_Color(tmParagraph_ColorId, get_Color(gray25_ColorId));
            set_Color(tmFirstParagraph_ColorId, get_Color(black_ColorId));
            set_Color(tmQuote_ColorId, get_Color(brown_ColorId));
            set_Color(tmPreformatted_ColorId, get_Color(brown_ColorId));
            set_Color(tmHeading1_ColorId, get_Color(black_ColorId));
            setHsl_Color(tmHeading2_ColorId, addSatLum_HSLColor(base, 0.15f, -0.7f));
            setHsl_Color(tmHeading3_ColorId, addSatLum_HSLColor(base, 0.3f, -0.6f));
            set_Color(tmBannerBackground_ColorId, get_Color(white_ColorId));
            set_Color(tmBannerTitle_ColorId, get_Color(gray50_ColorId));
            set_Color(tmBannerIcon_ColorId, get_Color(teal_ColorId));
        }
        else if (theme == highContrast_GmDocumentTheme) {
            set_Color(tmBackground_ColorId, get_Color(white_ColorId));
            set_Color(tmParagraph_ColorId, get_Color(black_ColorId));
            set_Color(tmFirstParagraph_ColorId, get_Color(black_ColorId));
            set_Color(tmQuote_ColorId, get_Color(black_ColorId));
            set_Color(tmPreformatted_ColorId, get_Color(black_ColorId));
            set_Color(tmHeading1_ColorId, get_Color(black_ColorId));
            set_Color(tmHeading2_ColorId, get_Color(black_ColorId));
            set_Color(tmHeading3_ColorId, get_Color(black_ColorId));
            set_Color(tmBannerBackground_ColorId, mix_Color(get_Color(gray75_ColorId), get_Color(white_ColorId), 0.75f));
            set_Color(tmBannerTitle_ColorId, get_Color(black_ColorId));
            set_Color(tmBannerIcon_ColorId, get_Color(black_ColorId));
        }
        /* Apply the saturation setting. */
        for (int i = tmFirst_ColorId; i < max_ColorId; i++) {
            if (!isLink_ColorId(i)) {
                iHSLColor color = get_HSLColor(i);
                color.sat *= prefs->saturation;
                setHsl_Color(i, color);
            }
        }
    }
    if (seed && !isEmpty_Block(seed)) {
        d->themeSeed = crc32_Block(seed);
        d->siteIcon  = siteIcons[(d->themeSeed >> 7) % iElemCount(siteIcons)];
    }
    else {
        d->themeSeed = 0;
        d->siteIcon  = 0;
    }
    /* Set up colors. */
    if (d->themeSeed) {
        enum iHue {
            red_Hue,
            reddishOrange_Hue,
            yellowishOrange_Hue,
            yellow_Hue,
            greenishYellow_Hue,
            green_Hue,
            bluishGreen_Hue,
            cyan_Hue,
            skyBlue_Hue,
            blue_Hue,
            violet_Hue,
            pink_Hue
        };
        static const float hues[] = { 5, 25, 40, 56, 80 + 15, 120, 160, 180, 208, 231, 270, 324 + 10 };
        static const struct {
            int index[2];
        } altHues[iElemCount(hues)] = {
            { 2, 4 },  /* red */
            { 8, 3 },  /* reddish orange */
            { 7, 9 },  /* yellowish orange */
            { 5, 7 },  /* yellow */
            { 6, 2 },  /* greenish yellow */
            { 1, 3 },  /* green */
            { 2, 4 },  /* bluish green */
            { 2, 11 }, /* cyan */
            { 6, 10 }, /* sky blue */
            { 3, 11 }, /* blue */
            { 8, 9 },  /* violet */
            { 7, 8 },  /* pink */
        };
        const size_t primIndex = d->themeSeed ? (d->themeSeed & 0xff) % iElemCount(hues) : 2;

        const int   altIndex[2] = { (d->themeSeed & 0x4) != 0, (d->themeSeed & 0x40) != 0 };
        const float altHue      = hues[d->themeSeed ? altHues[primIndex].index[altIndex[0]] : 8];
        const float altHue2     = hues[d->themeSeed ? altHues[primIndex].index[altIndex[1]] : 8];

        const iBool isBannerLighter = (d->themeSeed & 0x4000) != 0;
        const iBool isDarkBgSat =
            (d->themeSeed & 0x200000) != 0 && (primIndex < 1 || primIndex > 4);

        static const float normLum[] = { 0.8f, 0.7f, 0.675f, 0.65f, 0.55f,
                                         0.6f, 0.475f, 0.475f, 0.75f, 0.8f,
                                         0.85f, 0.85f };

        if (theme == colorfulDark_GmDocumentTheme) {
            iHSLColor base    = { hues[primIndex],
                                  0.8f * (d->themeSeed >> 24) / 255.0f,
                                  0.06f + 0.09f * ((d->themeSeed >> 5) & 0x7) / 7.0f,
                                  1.0f };
            iHSLColor altBase = { altHue, base.sat, base.lum, 1 };

            setHsl_Color(tmBackground_ColorId, base);

            setHsl_Color(tmBannerBackground_ColorId, addSatLum_HSLColor(base, 0.1f, 0.04f * (isBannerLighter ? 1 : -1)));
            setHsl_Color(tmBannerTitle_ColorId, setLum_HSLColor(addSatLum_HSLColor(base, 0.1f, 0), 0.55f));
            setHsl_Color(tmBannerIcon_ColorId, setLum_HSLColor(addSatLum_HSLColor(base, 0.35f, 0), 0.65f));

//            printf("primHue: %zu  alts: %d %d  isDarkBgSat: %d\n",
//                   primIndex,
//                   altHues[primIndex].index[altIndex[0]],
//                   altHues[primIndex].index[altIndex[1]],
//                   isDarkBgSat);

            const float titleLum = 0.2f * ((d->themeSeed >> 17) & 0x7) / 7.0f;
            setHsl_Color(tmHeading1_ColorId, setLum_HSLColor(altBase, titleLum + 0.80f));
            setHsl_Color(tmHeading2_ColorId, setLum_HSLColor(altBase, titleLum + 0.70f));
            setHsl_Color(tmHeading3_ColorId, setLum_HSLColor(altBase, titleLum + 0.60f));

//            printf("titleLum: %f\n", titleLum);

            setHsl_Color(tmParagraph_ColorId, addSatLum_HSLColor(base, 0.1f, 0.6f));

//            printf("heading3: %d,%d,%d\n", get_Color(tmHeading3_ColorId).r,  get_Color(tmHeading3_ColorId).g,  get_Color(tmHeading3_ColorId).b);
//            printf("paragr  : %d,%d,%d\n", get_Color(tmParagraph_ColorId).r, get_Color(tmParagraph_ColorId).g, get_Color(tmParagraph_ColorId).b);
//            printf("delta   : %d\n", delta_Color(get_Color(tmHeading3_ColorId), get_Color(tmParagraph_ColorId)));

            if (delta_Color(get_Color(tmHeading3_ColorId), get_Color(tmParagraph_ColorId)) <= 80) {
                /* Smallest headings may be too close to body text color. */
                setHsl_Color(tmHeading2_ColorId, addSatLum_HSLColor(get_HSLColor(tmHeading2_ColorId), 0.4f, -0.12f));
                setHsl_Color(tmHeading3_ColorId, addSatLum_HSLColor(get_HSLColor(tmHeading3_ColorId), 0.4f, -0.2f));
            }

            setHsl_Color(tmFirstParagraph_ColorId, addSatLum_HSLColor(base, 0.2f, 0.72f));
            setHsl_Color(tmPreformatted_ColorId, (iHSLColor){ altHue2, 1.0f, 0.75f, 1.0f });
            set_Color(tmQuote_ColorId, get_Color(tmPreformatted_ColorId));
            set_Color(tmInlineContentMetadata_ColorId, get_Color(tmHeading3_ColorId));
        }
        else if (theme == colorfulLight_GmDocumentTheme) {
//            static int primIndex = 0;
//            primIndex = (primIndex + 1) % iElemCount(hues);
            iHSLColor base = { hues[primIndex], 1.0f, normLum[primIndex], 1.0f };
//            printf("prim:%d norm:%f\n", primIndex, normLum[primIndex]); fflush(stdout);
            static const float normSat[] = {
                0.85f, 0.9f, 1, 0.65f, 0.65f,
                0.65f, 0.9f, 0.9f, 1, 0.9f,
                1, 0.75f
            };
            iBool darkHeadings = iTrue;
            base.sat *= normSat[primIndex] * 0.8f;
            setHsl_Color(tmBackground_ColorId, base);
            set_Color(tmParagraph_ColorId, get_Color(black_ColorId));
            set_Color(tmFirstParagraph_ColorId, get_Color(black_ColorId));
            setHsl_Color(tmQuote_ColorId, addSatLum_HSLColor(base, 0, -base.lum * 0.67f));
            setHsl_Color(tmPreformatted_ColorId, addSatLum_HSLColor(base, 0, -base.lum * 0.75f));
            set_Color(tmHeading1_ColorId, get_Color(white_ColorId));
            set_Color(tmHeading2_ColorId, mix_Color(get_Color(tmBackground_ColorId), get_Color(darkHeadings ? black_ColorId : white_ColorId), 0.7f));
            set_Color(tmHeading3_ColorId, mix_Color(get_Color(tmBackground_ColorId), get_Color(darkHeadings ? black_ColorId : white_ColorId), 0.6f));
            setHsl_Color(
                tmBannerBackground_ColorId,
                addSatLum_HSLColor(base, 0, isDark_ColorTheme(colorTheme_App()) ? -0.04f : 0.06f));
            setHsl_Color(tmBannerIcon_ColorId, addSatLum_HSLColor(base, 0, -0.3f));
            setHsl_Color(tmBannerTitle_ColorId, addSatLum_HSLColor(base, 0, -0.25f));
            set_Color(tmLinkIconVisited_ColorId, mix_Color(get_Color(tmBackground_ColorId), get_Color(teal_ColorId), 0.3f));
        }
        else if (theme == white_GmDocumentTheme) {
            iHSLColor base    = { hues[primIndex], 1.0f, 0.3f, 1.0f };
            iHSLColor altBase = { altHue, base.sat, base.lum - 0.1f, 1 };

            set_Color(tmBackground_ColorId, get_Color(white_ColorId));
            set_Color(tmBannerBackground_ColorId, get_Color(white_ColorId));
            setHsl_Color(tmBannerTitle_ColorId, addSatLum_HSLColor(base, -0.6f, 0.25f));
            setHsl_Color(tmBannerIcon_ColorId, addSatLum_HSLColor(base, 0, 0));

            setHsl_Color(tmHeading1_ColorId, base);
            set_Color(tmHeading2_ColorId, mix_Color(rgb_HSLColor(base), rgb_HSLColor(altBase), 0.5f));
            setHsl_Color(tmHeading3_ColorId, altBase);

            setHsl_Color(tmParagraph_ColorId, addSatLum_HSLColor(base, 0, -0.25f));
            setHsl_Color(tmFirstParagraph_ColorId, addSatLum_HSLColor(base, 0, -0.1f));
            setHsl_Color(tmPreformatted_ColorId, (iHSLColor){ altHue2, 1.0f, 0.25f, 1.0f });
            set_Color(tmQuote_ColorId, get_Color(tmPreformatted_ColorId));
            set_Color(tmInlineContentMetadata_ColorId, get_Color(tmHeading3_ColorId));
        }
        else if (theme == black_GmDocumentTheme ||
                 (theme == gray_GmDocumentTheme && isDark_ColorTheme(colorTheme_App()))) {
            const float primHue        = hues[primIndex];
            const iHSLColor primBright = { primHue, 1, 0.6f, 1 };
            const iHSLColor primDim    = { primHue, 1, normLum[primIndex] + (theme == gray_GmDocumentTheme ? 0.0f : -0.25f), 1};
            const iHSLColor altBright  = { altHue, 1, normLum[altIndex[0]] + (theme == gray_GmDocumentTheme ? 0.1f : 0.0f), 1 };
            setHsl_Color(tmQuote_ColorId, altBright);
            setHsl_Color(tmPreformatted_ColorId, altBright);
            setHsl_Color(tmHeading1_ColorId, primBright);
            set_Color(tmHeading2_ColorId, mix_Color(get_Color(tmHeading1_ColorId), get_Color(white_ColorId), 0.66f));
            setHsl_Color(tmBannerTitle_ColorId, primDim);
            setHsl_Color(tmBannerIcon_ColorId, primDim);
        }
        else if (theme == gray_GmDocumentTheme) { /* Light gray. */
            const float primHue        = hues[primIndex];
            const iHSLColor primBright = { primHue, 1, 0.3f, 1 };
            const iHSLColor primDim    = { primHue, 1, normLum[primIndex] * 0.33f, 1 };
            const iHSLColor altBright  = { altHue, 1, normLum[altIndex[0]] * 0.27f, 1 };
            setHsl_Color(tmQuote_ColorId, altBright);
            setHsl_Color(tmPreformatted_ColorId, altBright);
            setHsl_Color(tmHeading1_ColorId, primBright);
            set_Color(tmHeading2_ColorId, mix_Color(get_Color(tmHeading1_ColorId), get_Color(black_ColorId), 0.4f));
            setHsl_Color(tmBannerTitle_ColorId, primDim);
            setHsl_Color(tmBannerIcon_ColorId, primDim);
        }
        /* Tone down the link colors a bit because bold white is quite strong to look at. */
        if (isDark_GmDocumentTheme(theme) || theme == white_GmDocumentTheme) {
            iHSLColor base = { hues[primIndex], 1.0f, normLum[primIndex], 1.0f };
            if (theme == black_GmDocumentTheme || theme == gray_GmDocumentTheme) {
                setHsl_Color(tmLinkText_ColorId,
                             addSatLum_HSLColor(get_HSLColor(tmLinkText_ColorId), 0.0f, -0.15f));
            }
            else {
                /* Tinted with base color. */
                set_Color(tmLinkText_ColorId, mix_Color(get_Color(tmLinkText_ColorId),
                                                        rgb_HSLColor(base), 0.25f));
            }
            set_Color(tmHypertextLinkText_ColorId, get_Color(tmLinkText_ColorId));
            set_Color(tmGopherLinkText_ColorId, get_Color(tmLinkText_ColorId));
        }
        /* Adjust colors based on light/dark mode. */
        for (int i = tmFirst_ColorId; i < max_ColorId; i++) {
            iHSLColor color = hsl_Color(get_Color(i));
            if (theme == colorfulDark_GmDocumentTheme) { /* dark mode */
                if (!isLink_ColorId(i)) {
                    if (isDarkBgSat) {
                        /* Saturate background, desaturate text. */
                        if (isBackground_ColorId(i)) {
                            if (primIndex == pink_Hue) {
                                color.sat = (4 * color.sat + 1) / 5;
                            }
                            else if (primIndex != green_Hue) {
                                color.sat = (color.sat + 1) / 2;
                            }
                            else {
                                color.sat *= 0.5f;
                            }
                            color.lum *= 0.75f;
                        }
                        else if (isText_ColorId(i)) {
                            color.lum = (color.lum + 1) / 2;
                        }
                    }
                    else {
                        /* Desaturate background, saturate text. */
                        if (isBackground_ColorId(i)) {
                            color.sat *= 0.333f;
                            if (primIndex == pink_Hue) {
                                color.sat *= 0.5f;
                            }
                            if (primIndex == greenishYellow_Hue || primIndex == green_Hue) {
                                color.sat *= 0.333f;
                            }
                        }
                        else if (isText_ColorId(i)) {
                            color.sat = (color.sat + 2) / 3;
                            color.lum = (2 * color.lum + 1) / 3;
                        }
                    }
                }
            }
            /* Modify overall saturation. */
            if (!isLink_ColorId(i)) {
                color.sat *= prefs->saturation;
            }
            setHsl_Color(i, color);
        }
    }
    /* Derived colors. */
    setDerivedThemeColors_(theme);
    /* Special exceptions. */
    if (seed) {
        if (equal_CStr(cstr_Block(seed), "gemini.circumlunar.space")) {
            d->siteIcon = 0x264a; /* gemini symbol */
        }
        updateIconBasedOnUrl_GmDocument_(d);
    }
#if 0
    for (int i = tmFirst_ColorId; i < max_ColorId; ++i) {
        const iColor tc = get_Color(i);
        printf("%02i: #%02x%02x%02x\n", i, tc.r, tc.g, tc.b);
    }
    printf("---\n");
#endif
}

void setFormat_GmDocument(iGmDocument *d, enum iGmDocumentFormat format) {
    d->format = format;
}

void setBanner_GmDocument(iGmDocument *d, enum iGmDocumentBanner type) {
    d->bannerType = type;
}

void setWidth_GmDocument(iGmDocument *d, int width) {
    d->size.x = width;
    doLayout_GmDocument_(d); /* TODO: just flag need-layout and do it later */
}

void redoLayout_GmDocument(iGmDocument *d) {
    doLayout_GmDocument_(d);
}

iLocalDef iBool isNormalizableSpace_(char ch) {
    return ch == ' ' || ch == '\t';
}

static void normalize_GmDocument(iGmDocument *d) {
    iString *normalized = new_String();
    iRangecc src = range_String(&d->source);
    iRangecc line = iNullRange;
    iBool isPreformat = iFalse;
    if (d->format == plainText_GmDocumentFormat) {
        isPreformat = iTrue; /* Cannot be turned off. */
    }
    const int preTabWidth = 4; /* TODO: user-configurable parameter */
    while (nextSplit_Rangecc(src, "\n", &line)) {
        if (isPreformat) {
            /* Replace any tab characters with spaces for visualization. */
            for (const char *ch = line.start; ch != line.end; ch++) {
                if (*ch == '\t') {
                    int column = ch - line.start;
                    int numSpaces = (column / preTabWidth + 1) * preTabWidth - column;
                    while (numSpaces-- > 0) {
                        appendCStrN_String(normalized, " ", 1);
                    }
                }
                else if (*ch != '\r') {
                    appendCStrN_String(normalized, ch, 1);
                }
            }
            appendCStr_String(normalized, "\n");
            if (lineType_GmDocument_(d, line) == preformatted_GmLineType) {
                isPreformat = iFalse;
            }
            continue;
        }
        if (lineType_GmDocument_(d, line) == preformatted_GmLineType) {
            isPreformat = iTrue;
            appendRange_String(normalized, line);
            appendCStr_String(normalized, "\n");
            continue;
        }
        iBool isPrevSpace = iFalse;
        int spaceCount = 0;
        for (const char *ch = line.start; ch != line.end; ch++) {
            char c = *ch;
            if (c == '\r') continue;
            if (isNormalizableSpace_(c)) {
                if (isPrevSpace) {
                    if (++spaceCount == 8) {
                        /* There are several consecutive space characters. The author likely
                           really wants to have some space here, so normalize to a tab stop. */
                        popBack_Block(&normalized->chars);
                        pushBack_Block(&normalized->chars, '\t');
                    }
                    continue; /* skip repeated spaces */
                }
                c = ' ';
                isPrevSpace = iTrue;
            }
            else {
                isPrevSpace = iFalse;
                spaceCount = 0;
            }
            appendCStrN_String(normalized, &c, 1);
        }
        appendCStr_String(normalized, "\n");
    }
    set_String(&d->source, collect_String(normalized));
}

void setUrl_GmDocument(iGmDocument *d, const iString *url) {
    set_String(&d->url, url);
    iUrl parts;
    init_Url(&parts, url);
    setRange_String(&d->localHost, parts.host);
    updateIconBasedOnUrl_GmDocument_(d);
}

void setSource_GmDocument(iGmDocument *d, const iString *source, int width) {
    set_String(&d->source, source);
    if (isNormalized_GmDocument_(d)) {
        normalize_GmDocument(d);
    }
    setWidth_GmDocument(d, width); /* re-do layout */
}

void foldPre_GmDocument(iGmDocument *d, uint16_t preId) {
    if (preId > 0 && preId <= size_Array(&d->preMeta)) {
        iGmPreMeta *meta = at_Array(&d->preMeta, preId - 1);
        meta->flags ^= folded_GmPreMetaFlag;
    }
}

const iGmPreMeta *preMeta_GmDocument(const iGmDocument *d, uint16_t preId) {
    if (preId > 0 && preId <= size_Array(&d->preMeta)) {
        return constAt_Array(&d->preMeta, preId - 1);
    }
    return NULL;
}

void render_GmDocument(const iGmDocument *d, iRangei visRangeY, iGmDocumentRenderFunc render,
                       void *context) {
    iBool isInside = iFalse;
    /* TODO: Check lookup table for quick starting position. */
    iConstForEach(Array, i, &d->layout) {
        const iGmRun *run = i.value;
        if (isInside) {
            if (top_Rect(run->visBounds) > visRangeY.end) {
                break;
            }
            render(context, run);
        }
        else if (bottom_Rect(run->visBounds) >= visRangeY.start) {
            isInside = iTrue;
            render(context, run);
        }
    }
}

iInt2 size_GmDocument(const iGmDocument *d) {
    return d->size;
}

enum iGmDocumentBanner bannerType_GmDocument(const iGmDocument *d) {
    return d->bannerType;
}

iBool hasSiteBanner_GmDocument(const iGmDocument *d) {
    return siteBanner_GmDocument(d) != NULL;
}

const iGmRun *siteBanner_GmDocument(const iGmDocument *d) {
    if (isEmpty_Array(&d->layout)) {
        return iFalse;
    }
    const iGmRun *first = constFront_Array(&d->layout);
    if (first->flags & siteBanner_GmRunFlag) {
        return first;
    }
    return NULL;
}

const iString *bannerText_GmDocument(const iGmDocument *d) {
    return &d->bannerText;
}

const iArray *headings_GmDocument(const iGmDocument *d) {
    return &d->headings;
}

const iString *source_GmDocument(const iGmDocument *d) {
    return &d->source;
}

iRangecc findText_GmDocument(const iGmDocument *d, const iString *text, const char *start) {
    const char * src      = constBegin_String(&d->source);
    const size_t startPos = (start ? start - src : 0);
    const size_t pos =
        indexOfCStrFromSc_String(&d->source, cstr_String(text), startPos, &iCaseInsensitive);
    if (pos == iInvalidPos) {
        return iNullRange;
    }
    return (iRangecc){ src + pos, src + pos + size_String(text) };
}

iRangecc findTextBefore_GmDocument(const iGmDocument *d, const iString *text, const char *before) {
    iRangecc found = iNullRange;
    const char *start = constBegin_String(&d->source);
    if (!before) before = constEnd_String(&d->source);
    while (start < before) {
        iRangecc range = findText_GmDocument(d, text, start);
        if (range.start == NULL || range.start >= before) break;
        found = range;
        start = range.end;
    }
    return found;
}

iGmRunRange findPreformattedRange_GmDocument(const iGmDocument *d, const iGmRun *run) {
    iAssert(run->preId);
    iGmRunRange range = { run, run };
    /* Find the beginning. */
    while (range.start > (const iGmRun *) constData_Array(&d->layout)) {
        const iGmRun *prev = range.start - 1;
        if (prev->preId != run->preId) break;
        range.start = prev;
    }
    /* Find the ending. */
    while (range.end < (const iGmRun *) constEnd_Array(&d->layout)) {
        if (range.end->preId != run->preId) break;
        range.end++;
    }
    return range;
}

const iGmRun *findRun_GmDocument(const iGmDocument *d, iInt2 pos) {
    /* TODO: Perf optimization likely needed; use a block map? */
    const iGmRun *last = NULL;
    iBool isFirstNonDecoration = iTrue;
    iConstForEach(Array, i, &d->layout) {
        const iGmRun *run = i.value;
        if (run->flags & decoration_GmRunFlag) continue;
        const iRangei span = ySpan_Rect(run->bounds);
        if (contains_Range(&span, pos.y)) {
            last = run;
            break;
        }
        if (isFirstNonDecoration && pos.y < top_Rect(run->bounds)) {
            last = run;
            break;
        }
        if (top_Rect(run->bounds) > pos.y) break; /* Below the point. */
        last = run;
        isFirstNonDecoration = iFalse;
    }
//    if (last) {
//        printf("found run at (%d,%d): %p [%s]\n", pos.x, pos.y, last, cstr_Rangecc(last->text));
//        fflush(stdout);
//    }
    return last;
}

iRangecc findLoc_GmDocument(const iGmDocument *d, iInt2 pos) {
    const iGmRun *run = findRun_GmDocument(d, pos);
    if (run) {
        return findLoc_GmRun(run, pos);
    }
    return iNullRange;
}

const iGmRun *findRunAtLoc_GmDocument(const iGmDocument *d, const char *textCStr) {
    iConstForEach(Array, i, &d->layout) {
        const iGmRun *run = i.value;
        if (run->flags & decoration_GmRunFlag) {
            continue;
        }
        if (contains_Range(&run->text, textCStr) || run->text.start > textCStr /* went past */) {
            return run;
        }
    }
    return NULL;
}

static const iGmLink *link_GmDocument_(const iGmDocument *d, iGmLinkId id) {
    if (id > 0 && id <= size_PtrArray(&d->links)) {
        return constAt_PtrArray(&d->links, id - 1);
    }
    return NULL;
}

const iString *linkUrl_GmDocument(const iGmDocument *d, iGmLinkId linkId) {
    const iGmLink *link = link_GmDocument_(d, linkId);
    return link ? &link->url : NULL;
}

iRangecc linkUrlRange_GmDocument(const iGmDocument *d, iGmLinkId linkId) {
    const iGmLink *link = link_GmDocument_(d, linkId);
    return link->urlRange;
}

iRangecc linkLabel_GmDocument(const iGmDocument *d, iGmLinkId linkId) {
    const iGmLink *link = link_GmDocument_(d, linkId);
    if (isEmpty_Range(&link->labelRange)) {
        return link->urlRange;
    }
    return link->labelRange;
}

int linkFlags_GmDocument(const iGmDocument *d, iGmLinkId linkId) {
    const iGmLink *link = link_GmDocument_(d, linkId);
    return link ? link->flags : 0;
}

const iTime *linkTime_GmDocument(const iGmDocument *d, iGmLinkId linkId) {
    const iGmLink *link = link_GmDocument_(d, linkId);
    return link ? &link->when : NULL;
}

iMediaId linkImage_GmDocument(const iGmDocument *d, iGmLinkId linkId) {
    return findLinkImage_Media(d->media, linkId);
}

iMediaId linkAudio_GmDocument(const iGmDocument *d, iGmLinkId linkId) {
    return findLinkAudio_Media(d->media, linkId);
}

enum iColorId linkColor_GmDocument(const iGmDocument *d, iGmLinkId linkId, enum iGmLinkPart part) {
    const iGmLink *link = link_GmDocument_(d, linkId);
    const int www_GmLinkFlag            = http_GmLinkFlag | mailto_GmLinkFlag;
    const int gopherOrFinger_GmLinkFlag = gopher_GmLinkFlag | finger_GmLinkFlag;
    if (link) {
        const iBool isUnsupported = (link->flags & supportedProtocol_GmLinkFlag) == 0;
        if (part == icon_GmLinkPart) {
            if (isUnsupported) {
                return tmBadLink_ColorId;
            }
            if (link->flags & iconFromLabel_GmLinkFlag) {
                return link->flags & visited_GmLinkFlag ? tmLinkCustomIconVisited_ColorId
                                                        : tmLinkIcon_ColorId;
            }
            if (link->flags & visited_GmLinkFlag) {
                return link->flags & www_GmLinkFlag ? tmHypertextLinkIconVisited_ColorId
                       : link->flags & gopherOrFinger_GmLinkFlag ? tmGopherLinkIconVisited_ColorId
                                                                 : tmLinkIconVisited_ColorId;
            }
            return link->flags & www_GmLinkFlag              ? tmHypertextLinkIcon_ColorId
                   : link->flags & gopherOrFinger_GmLinkFlag ? tmGopherLinkIcon_ColorId
                                                             : tmLinkIcon_ColorId;
        }
        if (part == text_GmLinkPart) {
            return link->flags & www_GmLinkFlag              ? tmHypertextLinkText_ColorId
                   : link->flags & gopherOrFinger_GmLinkFlag ? tmGopherLinkText_ColorId
                                                             : tmLinkText_ColorId;
        }
        if (part == textHover_GmLinkPart) {
            return link->flags & www_GmLinkFlag              ? tmHypertextLinkTextHover_ColorId
                   : link->flags & gopherOrFinger_GmLinkFlag ? tmGopherLinkTextHover_ColorId
                                                             : tmLinkTextHover_ColorId;
        }
        if (part == domain_GmLinkPart) {
            if (isUnsupported) {
                return tmBadLink_ColorId;
            }
            return link->flags & www_GmLinkFlag              ? tmHypertextLinkDomain_ColorId
                   : link->flags & gopherOrFinger_GmLinkFlag ? tmGopherLinkDomain_ColorId
                                                             : tmLinkDomain_ColorId;
        }
        if (part == visited_GmLinkPart) {
            return link->flags & www_GmLinkFlag              ? tmHypertextLinkLastVisitDate_ColorId
                   : link->flags & gopherOrFinger_GmLinkFlag ? tmGopherLinkLastVisitDate_ColorId
                                                             : tmLinkLastVisitDate_ColorId;
        }
    }
    return tmLinkText_ColorId;
}

iBool isMediaLink_GmDocument(const iGmDocument *d, iGmLinkId linkId) {
    const iString *dstUrl = absoluteUrl_String(&d->url, linkUrl_GmDocument(d, linkId));
    const iRangecc scheme = urlScheme_String(dstUrl);
    if (equalCase_Rangecc(scheme, "gemini") || equalCase_Rangecc(scheme, "gopher") ||
        equalCase_Rangecc(scheme, "finger") ||
        equalCase_Rangecc(scheme, "file") || willUseProxy_App(scheme)) {
        return (linkFlags_GmDocument(d, linkId) &
                (imageFileExtension_GmLinkFlag | audioFileExtension_GmLinkFlag)) != 0;
    }
    return iFalse;
}

const iString *title_GmDocument(const iGmDocument *d) {
    return &d->title;
}

iChar siteIcon_GmDocument(const iGmDocument *d) {
    return d->siteIcon;
}

iRangecc findLoc_GmRun(const iGmRun *d, iInt2 pos) {
    if (pos.y < top_Rect(d->bounds)) {
        return (iRangecc){ d->text.start, d->text.start };
    }
    const int x = pos.x - left_Rect(d->bounds);
    if (x <= 0) {
        return (iRangecc){ d->text.start, d->text.start };
    }
    iRangecc loc;
    tryAdvanceNoWrap_Text(d->font, d->text, x, &loc.start);
    loc.end = loc.start;
    iChar ch;
    if (d->text.end != loc.start) {
        int chLen = decodeBytes_MultibyteChar(loc.start, d->text.end, &ch);
        if (chLen > 0) {
            /* End after the character. */
            loc.end += chLen;
        }
    }
    return loc;
}

iInt2 preRunMargin_GmDocument(const iGmDocument *d, uint16_t preId) {
    iUnused(d, preId);
    return init_I2(3 * gap_Text, 2 * gap_Text);
}

iBool preIsFolded_GmDocument(const iGmDocument *d, uint16_t preId) {
    const iGmPreMeta *meta = preMeta_GmDocument(d, preId);
    return meta && (meta->flags & folded_GmPreMetaFlag) != 0;
}

iBool preHasAltText_GmDocument(const iGmDocument *d, uint16_t preId) {
    const iGmPreMeta *meta = preMeta_GmDocument(d, preId);
    return meta && !isEmpty_Range(&meta->altText);
}

iDefineClass(GmDocument)<|MERGE_RESOLUTION|>--- conflicted
+++ resolved
@@ -49,10 +49,7 @@
     iString url;
     iRangecc urlRange; /* URL in the source */
     iRangecc labelRange; /* label in the source */
-<<<<<<< HEAD
-=======
     iRangecc labelIcon; /* special icon defined in the label text */
->>>>>>> 150136e0
     iTime when;
     int flags;
 };
@@ -129,11 +126,7 @@
     return text_GmLineType;
 }
 
-<<<<<<< HEAD
-static void trimLine_Rangecc_(iRangecc *line, enum iGmLineType type, iBool normalize) {
-=======
 void trimLine_Rangecc(iRangecc *line, enum iGmLineType type, iBool normalize) {
->>>>>>> 150136e0
     static const unsigned int skip[max_GmLineType] = { 0, 2, 3, 1, 1, 2, 3, 0 };
     line->start += skip[type];
     if (normalize || (type >= heading1_GmLineType && type <= heading3_GmLineType)) {
@@ -242,10 +235,7 @@
         iRangecc desc = capturedRange_RegExpMatch(&m, 2);
         trim_Rangecc(&desc);
         link->labelRange = desc;
-<<<<<<< HEAD
-=======
         link->labelIcon = iNullRange;
->>>>>>> 150136e0
         if (!isEmpty_Range(&desc)) {
             line = desc; /* Just show the description. */
             link->flags |= humanReadable_GmLinkFlag;
@@ -313,8 +303,6 @@
     return iTrue;
 }
 
-<<<<<<< HEAD
-=======
 static enum iGmDocumentTheme currentTheme_(void) {
     return (isDark_ColorTheme(colorTheme_App()) ? prefs_App()->docThemeDark
                                                 : prefs_App()->docThemeLight);
@@ -341,7 +329,6 @@
     }
 }
 
->>>>>>> 150136e0
 static void doLayout_GmDocument_(iGmDocument *d) {
     const iBool isMono = isForcedMonospace_GmDocument_(d);
     const iBool isNarrow = d->size.x < 90 * gap_Text;
@@ -446,16 +433,10 @@
                     meta.flags = constValue_Array(oldPreMeta, preIndex, iGmPreMeta).flags &
                                  folded_GmPreMetaFlag;
                 }
-<<<<<<< HEAD
-                trimLine_Rangecc_(&line, type, isNormalized);
-                preAltText = line;
-                /* TODO: store and link the alt text to this run */
-=======
                 else if (prefs->collapsePreOnLoad) {
                     meta.flags |= folded_GmPreMetaFlag;
                 }
                 pushBack_Array(&d->preMeta, &meta);
->>>>>>> 150136e0
                 continue;
             }
             else if (type == link_GmLineType) {
@@ -465,11 +446,7 @@
                     type = text_GmLineType;
                 }
             }
-<<<<<<< HEAD
-            trimLine_Rangecc_(&line, type, isNormalized);
-=======
             trimLine_Rangecc(&line, type, isNormalized);
->>>>>>> 150136e0
             run.font = fonts[type];
             /* Remember headings for the document outline. */
             if (type == heading1_GmLineType || type == heading2_GmLineType || type == heading3_GmLineType) {
