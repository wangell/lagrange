--- conflicted
+++ resolved
@@ -79,10 +79,7 @@
                        : equal_CStr(id, "ru")      ? &blobRu_Embedded
                        : equal_CStr(id, "es")      ? &blobEs_Embedded
                        : equal_CStr(id, "de")      ? &blobDe_Embedded
-<<<<<<< HEAD
-=======
                        : equal_CStr(id, "ia")      ? &blobIa_Embedded
->>>>>>> 5cfc3d6b
                        : equal_CStr(id, "ie")      ? &blobIe_Embedded
                        : equal_CStr(id, "sr")      ? &blobSr_Embedded
                        : equal_CStr(id, "tok")     ? &blobTok_Embedded
