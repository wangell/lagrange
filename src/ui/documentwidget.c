--- conflicted
+++ resolved
@@ -181,8 +181,6 @@
 
 /*----------------------------------------------------------------------------------------------*/
 
-<<<<<<< HEAD
-=======
 iDeclareType(VisBufMeta)
 
 struct Impl_VisBufMeta {
@@ -196,7 +194,6 @@
 
 /*----------------------------------------------------------------------------------------------*/
 
->>>>>>> 5cfc3d6b
 static void animate_DocumentWidget_             (void *ticker);
 static void animateMedia_DocumentWidget_        (iDocumentWidget *d);
 static void updateSideIconBuf_DocumentWidget_   (const iDocumentWidget *d);
@@ -386,11 +383,8 @@
 
 void deinit_DocumentWidget(iDocumentWidget *d) {
     removeTicker_App(animate_DocumentWidget_, d);
-<<<<<<< HEAD
-=======
     removeTicker_App(prerender_DocumentWidget_, d);
     remove_Periodic(periodic_App(), d);
->>>>>>> 5cfc3d6b
     delete_Translation(d->translation);
     delete_DrawBufs(d->drawBufs);
     delete_VisBuf(d->visBuf);
@@ -685,11 +679,7 @@
         refresh_Widget(w);
     }
     /* Hovering over preformatted blocks. */
-<<<<<<< HEAD
-    if (isHover_Widget(w)) {
-=======
     if (isHoverAllowed_DocumentWidget_(d)) {
->>>>>>> 5cfc3d6b
         iConstForEach(PtrArray, j, &d->visiblePre) {
             const iGmRun *run = j.ptr;
             if (contains_Rect(run->bounds, hoverPos)) {
@@ -2261,10 +2251,7 @@
         checkResponse_DocumentWidget_(d);
         init_Anim(&d->scrollY.pos, d->initNormScrollY * size_GmDocument(d->doc).y); /* TODO: unless user already scrolled! */
         d->state = ready_RequestState;
-<<<<<<< HEAD
-=======
         postProcessRequestContent_DocumentWidget_(d, iFalse);
->>>>>>> 5cfc3d6b
         /* The response may be cached. */
         if (d->request) {
             if (!equal_Rangecc(urlScheme_String(d->mod.url), "about") &&
