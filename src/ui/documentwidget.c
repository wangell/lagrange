--- conflicted
+++ resolved
@@ -1673,14 +1673,9 @@
                 break;
             }
             case categorySuccess_GmStatusCode:
-<<<<<<< HEAD
-                reset_SmoothScroll(&d->scrollY);
+                //reset_SmoothScroll(&d->scrollY);
                 iRelease(d->doc); /* new content incoming */
                 d->doc = new_GmDocument();
-=======
-                //reset_SmoothScroll(&d->scrollY);
-                reset_GmDocument(d->doc); /* new content incoming */
->>>>>>> 5d517c2f
                 delete_Gempub(d->sourceGempub);
                 d->sourceGempub = NULL;
                 resetWideRuns_DocumentWidget_(d);
