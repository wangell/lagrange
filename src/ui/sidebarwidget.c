/* Copyright 2020 Jaakko Keränen <jaakko.keranen@iki.fi>

Redistribution and use in source and binary forms, with or without
modification, are permitted provided that the following conditions are met:

1. Redistributions of source code must retain the above copyright notice, this
   list of conditions and the following disclaimer.
2. Redistributions in binary form must reproduce the above copyright notice,
   this list of conditions and the following disclaimer in the documentation
   and/or other materials provided with the distribution.

THIS SOFTWARE IS PROVIDED BY THE COPYRIGHT HOLDERS AND CONTRIBUTORS "AS IS" AND
ANY EXPRESS OR IMPLIED WARRANTIES, INCLUDING, BUT NOT LIMITED TO, THE IMPLIED
WARRANTIES OF MERCHANTABILITY AND FITNESS FOR A PARTICULAR PURPOSE ARE
DISCLAIMED. IN NO EVENT SHALL THE COPYRIGHT OWNER OR CONTRIBUTORS BE LIABLE FOR
ANY DIRECT, INDIRECT, INCIDENTAL, SPECIAL, EXEMPLARY, OR CONSEQUENTIAL DAMAGES
(INCLUDING, BUT NOT LIMITED TO, PROCUREMENT OF SUBSTITUTE GOODS OR SERVICES;
LOSS OF USE, DATA, OR PROFITS; OR BUSINESS INTERRUPTION) HOWEVER CAUSED AND ON
ANY THEORY OF LIABILITY, WHETHER IN CONTRACT, STRICT LIABILITY, OR TORT
(INCLUDING NEGLIGENCE OR OTHERWISE) ARISING IN ANY WAY OUT OF THE USE OF THIS
SOFTWARE, EVEN IF ADVISED OF THE POSSIBILITY OF SUCH DAMAGE. */

#include "sidebarwidget.h"

#include "app.h"
#include "defs.h"
#include "bookmarks.h"
#include "certlistwidget.h"
#include "command.h"
#include "documentwidget.h"
#include "feeds.h"
#include "gmcerts.h"
#include "gmutil.h"
#include "gmdocument.h"
#include "inputwidget.h"
#include "labelwidget.h"
#include "listwidget.h"
#include "mobile.h"
#include "keys.h"
#include "paint.h"
#include "root.h"
#include "scrollwidget.h"
#include "touch.h"
#include "util.h"
#include "visited.h"

#include <the_Foundation/intset.h>
#include <the_Foundation/regexp.h>
#include <the_Foundation/stringarray.h>
#include <SDL_clipboard.h>
#include <SDL_mouse.h>

iDeclareType(SidebarItem)
typedef iListItemClass iSidebarItemClass;

struct Impl_SidebarItem {
    iListItem listItem;
    uint32_t  id;
    int       indent;
    iChar     icon;
    iBool     isBold;
    iString   label;
    iString   meta;
    iString   url;
};

void init_SidebarItem(iSidebarItem *d) {
    init_ListItem(&d->listItem);
    d->id     = 0;
    d->indent = 0;
    d->icon   = 0;
    d->isBold = iFalse;
    init_String(&d->label);
    init_String(&d->meta);
    init_String(&d->url);
}

void deinit_SidebarItem(iSidebarItem *d) {
    deinit_String(&d->url);
    deinit_String(&d->meta);
    deinit_String(&d->label);
}

static void draw_SidebarItem_(const iSidebarItem *d, iPaint *p, iRect itemRect, const iListWidget *list);

iBeginDefineSubclass(SidebarItem, ListItem)
    .draw = (iAny *) draw_SidebarItem_,
iEndDefineSubclass(SidebarItem)

iDefineObjectConstruction(SidebarItem)

/*----------------------------------------------------------------------------------------------*/

static const char *normalModeLabels_[max_SidebarMode] = {
    book_Icon   " ${sidebar.bookmarks}",
    star_Icon   " ${sidebar.feeds}",
    clock_Icon  " ${sidebar.history}",
    person_Icon " ${sidebar.identities}",
    page_Icon   " ${sidebar.outline}",
};

static const char *tightModeLabels_[max_SidebarMode] = {
    book_Icon,
    star_Icon,
    clock_Icon,
    person_Icon,
    page_Icon,
};

struct Impl_SidebarWidget {
    iWidget           widget;
    enum iSidebarSide side;
    enum iSidebarMode mode;
    enum iFeedsMode   feedsMode;
    iString           cmdPrefix;
    iWidget *         blank;
    iListWidget *     list;
    iCertListWidget * certList;
    iWidget *         actions; /* below the list, area for buttons */
    int               midHeight; /* on portrait phone, the height for the middle state */
    iBool             isEditing; /* mobile edit mode */
    int               modeScroll[max_SidebarMode];
    iLabelWidget *    modeButtons[max_SidebarMode];
    int               maxButtonLabelWidth;
    float             widthAsGaps;
    int               buttonFont;
    int               itemFonts[2];
    size_t            numUnreadEntries;    
    iWidget *         resizer;
    iWidget *         menu; /* context menu for an item */
    iWidget *         modeMenu; /* context menu for the sidebar mode (no item) */
    iSidebarItem *    contextItem;  /* list item accessed in the context menu */
    size_t            contextIndex; /* index of list item accessed in the context menu */
    iIntSet *         closedFolders; /* otherwise open */
};

iDefineObjectConstructionArgs(SidebarWidget, (enum iSidebarSide side), side)

iLocalDef iListWidget *list_SidebarWidget_(iSidebarWidget *d) {
    return d->mode == identities_SidebarMode ? (iListWidget *) d->certList : d->list;
}

static iBool isResizing_SidebarWidget_(const iSidebarWidget *d) {
    return (flags_Widget(d->resizer) & pressed_WidgetFlag) != 0;
}

iBookmark *parent_Bookmark(const iBookmark *d) {
    /* TODO: Parent pointers should be prefetched! */
    if (d->parentId) {
        return get_Bookmarks(bookmarks_App(), d->parentId);
    }
    return NULL;
}

iBool hasParent_Bookmark(const iBookmark *d, uint32_t parentId) {
    /* TODO: Parent pointers should be prefetched! */
    while (d->parentId) {
        if (d->parentId == parentId) {
            return iTrue;
        }
        d = get_Bookmarks(bookmarks_App(), d->parentId);
    }
    return iFalse;
}

int depth_Bookmark(const iBookmark *d) {
    /* TODO: Precalculate this! */
    int depth = 0;
    for (; d->parentId; depth++) {
        d = get_Bookmarks(bookmarks_App(), d->parentId);
    }
    return depth;
}

int cmpTree_Bookmark(const iBookmark **a, const iBookmark **b) {
    const iBookmark *bm1 = *a, *bm2 = *b;
    /* Contents of a parent come after it. */
    if (hasParent_Bookmark(bm2, id_Bookmark(bm1))) {
        return -1;
    }
    if (hasParent_Bookmark(bm1, id_Bookmark(bm2))) {
        return 1;
    }
    /* Comparisons are only valid inside the same parent. */
    while (bm1->parentId != bm2->parentId) {
        int depth1 = depth_Bookmark(bm1);
        int depth2 = depth_Bookmark(bm2);
        if (depth1 != depth2) {
            /* Equalize the depth. */
            while (depth1 > depth2) {
                bm1 = parent_Bookmark(bm1);
                depth1--;
            }
            while (depth2 > depth1) {
                bm2 = parent_Bookmark(bm2);
                depth2--;
            }
            continue;
        }
        bm1 = parent_Bookmark(bm1);
        depth1--;
        bm2 = parent_Bookmark(bm2);
        depth2--;
    }
    const int cmp = iCmp(bm1->order, bm2->order);
    if (cmp) return cmp;
    return cmpStringCase_String(&bm1->title, &bm2->title);
}

static enum iFontId actionButtonFont_SidebarWidget_(const iSidebarWidget *d) {
    switch (deviceType_App()) {
        default:
            break;
        case phone_AppDeviceType:
            return isPortrait_App() ? uiLabelBig_FontId : uiLabelMedium_FontId;
        case tablet_AppDeviceType:
            return uiLabelMedium_FontId;
    }
    return d->buttonFont;
}

static iLabelWidget *addActionButton_SidebarWidget_(iSidebarWidget *d, const char *label,
                                                    const char *command, int64_t flags) {
    iLabelWidget *btn = addChildFlags_Widget(d->actions,
                                             iClob(new_LabelWidget(label, command)),
                                             flags);
    setFont_LabelWidget(btn, actionButtonFont_SidebarWidget_(d));
    checkIcon_LabelWidget(btn);
    if (deviceType_App() != desktop_AppDeviceType) {
        setFlags_Widget(as_Widget(btn), frameless_WidgetFlag, iTrue);
        setTextColor_LabelWidget(btn, uiTextAction_ColorId);
        setBackgroundColor_Widget(as_Widget(btn), uiBackground_ColorId);
    }
    return btn;
}

static iBool isBookmarkFolded_SidebarWidget_(const iSidebarWidget *d, const iBookmark *bm) {
    while (bm->parentId) {
        if (contains_IntSet(d->closedFolders, bm->parentId)) {
            return iTrue;
        }
        bm = get_Bookmarks(bookmarks_App(), bm->parentId);
    }
    return iFalse;
}

<<<<<<< HEAD
static void updateItemsWithFlags_SidebarWidget_(iSidebarWidget *d, iBool keepActions) {
    clear_ListWidget(d->list);
    releaseChildren_Widget(d->blank);
    if (!keepActions) {
    releaseChildren_Widget(d->actions);
=======
static iBool isSlidingSheet_SidebarWidget_(const iSidebarWidget *d) {
    return isPortraitPhone_App();
}

static void setMobileEditMode_SidebarWidget_(iSidebarWidget *d, iBool editing) {
    iWidget *w = as_Widget(d);
    d->isEditing = editing;
    if (d->actions) {
        setFlags_Widget(findChild_Widget(w, "sidebar.close"), hidden_WidgetFlag, editing);
        setFlags_Widget(child_Widget(d->actions, 0), hidden_WidgetFlag, !editing);
        setTextCStr_LabelWidget(child_Widget(as_Widget(d->actions), 2),
                                editing ? "${sidebar.close}" : "${sidebar.action.bookmarks.edit}");
        setDragHandleWidth_ListWidget(d->list, editing ? itemHeight_ListWidget(d->list) * 3 / 2 : 0);
        arrange_Widget(d->actions);
    }
}

static void updateItemsWithFlags_SidebarWidget_(iSidebarWidget *d, iBool keepActions) {
    const iBool isMobile = (deviceType_App() != desktop_AppDeviceType);
    clear_ListWidget(d->list);
    releaseChildren_Widget(d->blank);
    if (!keepActions) {
        releaseChildren_Widget(d->actions);
>>>>>>> 2bd47648
    }
    d->actions->rect.size.y = 0;
    destroy_Widget(d->menu);
    destroy_Widget(d->modeMenu);
    d->menu       = NULL;
    d->modeMenu   = NULL;
    iBool isEmpty = iFalse; /* show blank? */
    switch (d->mode) {
        case feeds_SidebarMode: {
            const iString *docUrl = canonicalUrl_String(url_DocumentWidget(document_App()));
                                    /* TODO: internal URI normalization */
            iTime now;
            iDate on;
            initCurrent_Time(&now);
            init_Date(&on, &now);
            const iDate today = on;
            iZap(on);
            size_t numItems = 0;
            isEmpty = iTrue;
            iConstForEach(PtrArray, i, listEntries_Feeds()) {
                const iFeedEntry *entry = i.ptr;
                if (isHidden_FeedEntry(entry)) {
                    continue; /* A hidden entry. */
                }
                /* Don't show entries in the far future. */
                if (secondsSince_Time(&now, &entry->posted) < -24 * 60 * 60) {
                    continue;
                }
                /* Exclude entries that are too old for Visited to keep track of. */
                if (secondsSince_Time(&now, &entry->discovered) > maxAge_Visited) {
                    break; /* the rest are even older */
                }
                const iBool isOpen = equal_String(docUrl, &entry->url);
                const iBool isUnread = isUnread_FeedEntry(entry);
                if (d->feedsMode == unread_FeedsMode && !isUnread && !isOpen) {
                    continue;
                }
                isEmpty = iFalse;
                /* Insert date separators. */ {
                    iDate entryDate;
                    init_Date(&entryDate, &entry->posted);
                    if (on.year != entryDate.year || on.month != entryDate.month ||
                        on.day != entryDate.day) {
                        on = entryDate;
                        iSidebarItem *sep = new_SidebarItem();
                        sep->listItem.isSeparator = iTrue;
                        iString *text = format_Date(&on,
                                                    cstr_Lang(on.year == today.year
                                                                  ? "sidebar.date.thisyear"
                                                                  : "sidebar.date.otheryear"));
                        if (today.year == on.year &&
                            today.month == on.month &&
                            today.day == on.day) {
                            appendCStr_String(text, " \u2014 ");
                            appendCStr_String(text, cstr_Lang("feeds.today"));
                        }
                        set_String(&sep->meta, text);
                        delete_String(text);
                        addItem_ListWidget(d->list, sep);
                        iRelease(sep);
                    }
                }
                iSidebarItem *item = new_SidebarItem();
                item->listItem.isSelected = isOpen; /* currently being viewed */
                item->indent = isUnread;
                set_String(&item->url, &entry->url);
                set_String(&item->label, &entry->title);
                const iBookmark *bm = get_Bookmarks(bookmarks_App(), entry->bookmarkId);
                if (bm) {
                    item->id = entry->bookmarkId;
                    item->icon = bm->icon;
                    append_String(&item->meta, &bm->title);
                }
                addItem_ListWidget(d->list, item);
                iRelease(item);
                if (++numItems == 100) {
                    /* For more items, one can always see "about:feeds". A large number of items
                       is a bit difficult to navigate in the sidebar. */
                    break;
                }
            }
            /* Actions. */
<<<<<<< HEAD
            if (!keepActions) {
                addActionButton_SidebarWidget_(
                    d, check_Icon " ${sidebar.action.feeds.markallread}", "feeds.markallread", expand_WidgetFlag |
                    tight_WidgetFlag);
                updateSize_LabelWidget(addChildFlags_Widget(d->actions,
                                     iClob(new_LabelWidget("${sidebar.action.show}", NULL)),
                                                            frameless_WidgetFlag | tight_WidgetFlag));
                const iMenuItem items[] = {
                    { "${sidebar.action.feeds.showall}", SDLK_u, KMOD_SHIFT, "feeds.mode arg:0" },
                    { "${sidebar.action.feeds.showunread}", SDLK_u, 0, "feeds.mode arg:1" },
                };
                iWidget *dropButton = addChild_Widget(
                    d->actions,
                    iClob(makeMenuButton_LabelWidget(items[d->feedsMode].label, items, 2)));
                setId_Widget(dropButton, "feeds.modebutton");
                checkIcon_LabelWidget((iLabelWidget *) dropButton);
                setFixedSize_Widget(
                    dropButton,
                    init_I2(iMaxi(20 * gap_UI, measure_Text(
                                default_FontId,
                                translateCStr_Lang(items[findWidestLabel_MenuItem(items, 2)].label))
                                    .advance.x +
                                                   6 * gap_UI),
                            -1));
=======
            if (!isMobile) {
                if (!keepActions) {
                    addActionButton_SidebarWidget_(d,
                                                   check_Icon " ${sidebar.action.feeds.markallread}",
                                                   "feeds.markallread",
                                                   expand_WidgetFlag | tight_WidgetFlag);
                    updateSize_LabelWidget(addChildFlags_Widget(d->actions,
                                         iClob(new_LabelWidget("${sidebar.action.show}", NULL)),
                                                                frameless_WidgetFlag | tight_WidgetFlag));
                    const iMenuItem items[] = {
                        { page_Icon " ${sidebar.action.feeds.showall}", SDLK_u, KMOD_SHIFT, "feeds.mode arg:0" },
                        { circle_Icon " ${sidebar.action.feeds.showunread}", SDLK_u, 0, "feeds.mode arg:1" },
                    };
                    iWidget *dropButton = addChild_Widget(
                        d->actions,
                        iClob(makeMenuButton_LabelWidget(items[d->feedsMode].label, items, 2)));
                    setId_Widget(dropButton, "feeds.modebutton");
                    checkIcon_LabelWidget((iLabelWidget *) dropButton);
                    setFixedSize_Widget(
                        dropButton,
                        init_I2(iMaxi(20 * gap_UI,
                                      measure_Text(default_FontId,
                                                   translateCStr_Lang(
                                                       items[findWidestLabel_MenuItem(items, 2)].label))
                                              .advance.x +
                                          13 * gap_UI),
                                -1));
                }
                else {
                    updateDropdownSelection_LabelWidget(findChild_Widget(d->actions, "feeds.modebutton"),
                                                        format_CStr(" arg:%d", d->feedsMode));
                }
            }
            else {
                if (!keepActions) {
                    iLabelWidget *readAll = addActionButton_SidebarWidget_(d,
                                                   check_Icon,
                                                   "feeds.markallread confirm:1",
                                                   0);
                    setTextColor_LabelWidget(readAll, uiTextCaution_ColorId);
                    addActionButton_SidebarWidget_(d,
                                                   page_Icon,
                                                   "feeds.mode arg:0",
                                                   0);
                    addActionButton_SidebarWidget_(d,
                                                   circle_Icon,
                                                   "feeds.mode arg:1",
                                                   0);
                }
                setOutline_LabelWidget(child_Widget(d->actions, 1), d->feedsMode != all_FeedsMode);
                setOutline_LabelWidget(child_Widget(d->actions, 2), d->feedsMode != unread_FeedsMode);
>>>>>>> 2bd47648
            }
            else {
                updateDropdownSelection_LabelWidget(findChild_Widget(d->actions, "feeds.modebutton"),
                                                    format_CStr(" arg:%d", d->feedsMode));
            }
            d->menu = makeMenu_Widget(
                as_Widget(d),
                (iMenuItem[]){ { openTab_Icon " ${feeds.entry.newtab}", 0, 0, "feed.entry.opentab" },
                               { circle_Icon " ${feeds.entry.markread}", 0, 0, "feed.entry.toggleread" },
                               { bookmark_Icon " ${feeds.entry.bookmark}", 0, 0, "feed.entry.bookmark" },
                               { "---", 0, 0, NULL },
                               { page_Icon " ${feeds.entry.openfeed}", 0, 0, "feed.entry.openfeed" },
                               { edit_Icon " ${feeds.edit}", 0, 0, "feed.entry.edit" },
                               { whiteStar_Icon " " uiTextCaution_ColorEscape "${feeds.unsubscribe}", 0, 0, "feed.entry.unsubscribe" },
                               { "---", 0, 0, NULL },
                               { check_Icon " ${feeds.markallread}", SDLK_a, KMOD_SHIFT, "feeds.markallread" },
                               { reload_Icon " ${feeds.refresh}", SDLK_r, KMOD_PRIMARY | KMOD_SHIFT, "feeds.refresh" } },
                10);
            d->modeMenu = makeMenu_Widget(
                as_Widget(d),
                (iMenuItem[]){
                    { check_Icon " ${feeds.markallread}", SDLK_a, KMOD_SHIFT, "feeds.markallread" },
                    { reload_Icon " ${feeds.refresh}", SDLK_r, KMOD_PRIMARY | KMOD_SHIFT, "feeds.refresh" } },
                2);
            break;
        }
        case documentOutline_SidebarMode: {
            const iGmDocument *doc = document_DocumentWidget(document_App());
            iConstForEach(Array, i, headings_GmDocument(doc)) {
                const iGmHeading *head = i.value;
                iSidebarItem *item = new_SidebarItem();
                item->id = index_ArrayConstIterator(&i);
                setRange_String(&item->label, head->text);
                item->indent = head->level * 5 * gap_UI;
                item->isBold = head->level == 0;
                addItem_ListWidget(d->list, item);
                iRelease(item);
            }
            break;
        }
        case bookmarks_SidebarMode: {
            iConstForEach(PtrArray, i, list_Bookmarks(bookmarks_App(), cmpTree_Bookmark, NULL, NULL)) {
                const iBookmark *bm = i.ptr;
                if (isBookmarkFolded_SidebarWidget_(d, bm)) {
                    continue; /* inside a closed folder */
                }
                iSidebarItem *item = new_SidebarItem();
                item->listItem.isDraggable = iTrue;
                item->isBold = item->listItem.isDropTarget = isFolder_Bookmark(bm);
                item->id = id_Bookmark(bm);
                item->indent = depth_Bookmark(bm);
                if (isFolder_Bookmark(bm)) {
                    item->icon = contains_IntSet(d->closedFolders, item->id) ? 0x27e9 : 0xfe40;
                }
                else {
                    item->icon = bm->icon;
                }
                set_String(&item->url, &bm->url);
                set_String(&item->label, &bm->title);
                /* Icons for special behaviors. */ {
                    if (bm->flags & subscribed_BookmarkFlag) {
                        appendChar_String(&item->meta, 0x2605);
                    }
                    if (bm->flags & homepage_BookmarkFlag) {
                        appendChar_String(&item->meta, 0x1f3e0);
                    }
                    if (bm->flags & remote_BookmarkFlag) { 
                        item->listItem.isDraggable = iFalse;
                    }
                    if (bm->flags & remoteSource_BookmarkFlag) {
                        appendChar_String(&item->meta, 0x2913);
                        item->isBold = iTrue;
                    }
                    if (bm->flags & linkSplit_BookmarkFlag) {
                        appendChar_String(&item->meta, 0x25e7);
                    }
                }
                addItem_ListWidget(d->list, item);
                iRelease(item);
            }
            d->menu = makeMenu_Widget(
                as_Widget(d),
                (iMenuItem[]){ { openTab_Icon " ${menu.opentab}", 0, 0, "bookmark.open newtab:1" },
                               { openTabBg_Icon " ${menu.opentab.background}", 0, 0, "bookmark.open newtab:2" },
                               { "---", 0, 0, NULL },
                               { edit_Icon " ${menu.edit}", 0, 0, "bookmark.edit" },
                               { copy_Icon " ${menu.dup}", 0, 0, "bookmark.dup" },
                               { "${menu.copyurl}", 0, 0, "bookmark.copy" },
                               { "---", 0, 0, NULL },
                               { "", 0, 0, "bookmark.tag tag:subscribed" },
                               { "", 0, 0, "bookmark.tag tag:homepage" },
                               { "", 0, 0, "bookmark.tag tag:remotesource" },
                               { "---", 0, 0, NULL },
                               { delete_Icon " " uiTextCaution_ColorEscape "${bookmark.delete}", 0, 0, "bookmark.delete" },
                               { "---", 0, 0, NULL },
                               { add_Icon " ${menu.newfolder}", 0, 0, "bookmark.addfolder" },
                               { upDownArrow_Icon " ${menu.sort.alpha}", 0, 0, "bookmark.sortfolder" },
                               { "---", 0, 0, NULL },
                               { reload_Icon " ${bookmarks.reload}", 0, 0, "bookmarks.reload.remote" } },
               17);
            d->modeMenu = makeMenu_Widget(
                as_Widget(d),
                (iMenuItem[]){ { bookmark_Icon " ${menu.page.bookmark}", SDLK_d, KMOD_PRIMARY, "bookmark.add" },
                               { add_Icon " ${menu.newfolder}", 0, 0, "bookmark.addfolder" },
                               { "---", 0, 0, NULL },                               
                               { upDownArrow_Icon " ${menu.sort.alpha}", 0, 0, "bookmark.sortfolder" },
                               { "---", 0, 0, NULL },
                               { reload_Icon " ${bookmarks.reload}", 0, 0, "bookmarks.reload.remote" } },               
                6);
            if (isMobile) {
                addActionButton_SidebarWidget_(d, "${sidebar.action.bookmarks.newfolder}",
                                               "bookmarks.addfolder", !d->isEditing ? hidden_WidgetFlag : 0);
                addChildFlags_Widget(d->actions, iClob(new_Widget()), expand_WidgetFlag);
                iLabelWidget *btn = addActionButton_SidebarWidget_(d,
                    d->isEditing ? "${sidebar.close}" : "${sidebar.action.bookmarks.edit}",
                    "sidebar.bookmarks.edit", 0);
            }
            break;
        }
        case history_SidebarMode: {
            iDate on;
            initCurrent_Date(&on);
            const int thisYear = on.year;
            iConstForEach(PtrArray, i, list_Visited(visited_App(), 200)) {
                const iVisitedUrl *visit = i.ptr;
                iSidebarItem *item = new_SidebarItem();
                set_String(&item->url, &visit->url);
                set_String(&item->label, &visit->url);
                if (prefs_App()->decodeUserVisibleURLs) {
                    urlDecodePath_String(&item->label);
                }
                else {
                    urlEncodePath_String(&item->label);
                }
                iDate date;
                init_Date(&date, &visit->when);
                if (date.day != on.day || date.month != on.month || date.year != on.year) {
                    on = date;
                    /* Date separator. */
                    iSidebarItem *sep = new_SidebarItem();
                    sep->listItem.isSeparator = iTrue;
                    const iString *text = collect_String(
                        format_Date(&date,
                                    cstr_Lang(date.year != thisYear ? "sidebar.date.otheryear"
                                                                    : "sidebar.date.thisyear")));
                    set_String(&sep->meta, text);
                    const int yOffset = itemHeight_ListWidget(d->list) * 2 / 3;
                    sep->id = yOffset;
                    addItem_ListWidget(d->list, sep);
                    iRelease(sep);
                    /* Date separators are two items tall. */
                    sep = new_SidebarItem();
                    sep->listItem.isSeparator = iTrue;
                    sep->id = -itemHeight_ListWidget(d->list) + yOffset;
                    set_String(&sep->meta, text);
                    addItem_ListWidget(d->list, sep);
                    iRelease(sep);
                }
                addItem_ListWidget(d->list, item);
                iRelease(item);
            }
            d->menu = makeMenu_Widget(
                as_Widget(d),
                (iMenuItem[]){
                    { "${menu.copyurl}", 0, 0, "history.copy" },
                    { bookmark_Icon " ${sidebar.entry.bookmark}", 0, 0, "history.addbookmark" },
                    { "---", 0, 0, NULL },
                    { close_Icon " ${menu.forgeturl}", 0, 0, "history.delete" },
                    { "---", 0, 0, NULL },
                    { delete_Icon " " uiTextCaution_ColorEscape "${history.clear}", 0, 0, "history.clear confirm:1" },
                }, 6);
            d->modeMenu = makeMenu_Widget(
                as_Widget(d),
                (iMenuItem[]){
                    { delete_Icon " " uiTextCaution_ColorEscape "${history.clear}", 0, 0, "history.clear confirm:1" },
                }, 1);
            if (isMobile) {
                addChildFlags_Widget(d->actions, iClob(new_Widget()), expand_WidgetFlag);
                iLabelWidget *btn = addActionButton_SidebarWidget_(d, "${sidebar.action.history.clear}",
                                                                   "history.clear confirm:1", 0);
            }
            break;
        }
        case identities_SidebarMode: {
            isEmpty = !updateItems_CertListWidget(d->certList);
            /* Actions. */
            if (!isEmpty) {
                addActionButton_SidebarWidget_(d, add_Icon " ${sidebar.action.ident.new}", "ident.new", 0);
                addActionButton_SidebarWidget_(d, "${sidebar.action.ident.import}", "ident.import", 0);
            }
            break;
        }
        default:
            break;
    }
    setFlags_Widget(as_Widget(d->list), hidden_WidgetFlag, d->mode == identities_SidebarMode);
    setFlags_Widget(as_Widget(d->certList), hidden_WidgetFlag, d->mode != identities_SidebarMode);    
    scrollOffset_ListWidget(list_SidebarWidget_(d), 0);
    updateVisible_ListWidget(list_SidebarWidget_(d));
    invalidate_ListWidget(list_SidebarWidget_(d));
    /* Content for a blank tab. */
    if (isEmpty) {
        if (d->mode == feeds_SidebarMode) {
            iWidget *div = makeVDiv_Widget();
            //setPadding_Widget(div, 3 * gap_UI, 0, 3 * gap_UI, 2 * gap_UI);
            arrange_Widget(d->actions);
            setPadding_Widget(div, 0, 0, 0, height_Widget(d->actions));
            addChildFlags_Widget(div, iClob(new_Widget()), expand_WidgetFlag); /* pad */
            if (d->feedsMode == all_FeedsMode) {
                addChild_Widget(div, iClob(new_LabelWidget("${menu.feeds.refresh}", "feeds.refresh")));
            }
            else {
                iLabelWidget *msg = addChildFlags_Widget(div, iClob(new_LabelWidget("${sidebar.empty.unread}", NULL)),
                                                         frameless_WidgetFlag);
                setFont_LabelWidget(msg, uiLabelLarge_FontId);
            }
            addChildFlags_Widget(div, iClob(new_Widget()), expand_WidgetFlag); /* pad */
            addChild_Widget(d->blank, iClob(div));
        }
        else if (d->mode == identities_SidebarMode) {
            iWidget *div = makeVDiv_Widget();
            setPadding_Widget(div, 3 * gap_UI, 0, 3 * gap_UI, 2 * gap_UI);
            addChildFlags_Widget(div, iClob(new_Widget()), expand_WidgetFlag); /* pad */
            iLabelWidget *msg = new_LabelWidget("${sidebar.empty.idents}", NULL);
            setFont_LabelWidget(msg, uiLabelLarge_FontId);
            addChildFlags_Widget(div, iClob(msg), frameless_WidgetFlag);
            addChild_Widget(div, iClob(makePadding_Widget(3 * gap_UI)));
            addChild_Widget(div, iClob(new_LabelWidget("${menu.identity.new}", "ident.new")));
            addChild_Widget(div, iClob(makePadding_Widget(gap_UI)));
            addChild_Widget(div, iClob(new_LabelWidget("${menu.identity.import}", "ident.import")));
            addChildFlags_Widget(div, iClob(new_Widget()), expand_WidgetFlag); /* pad */
            iLabelWidget *linkLabel;
            setBackgroundColor_Widget(
                addChildFlags_Widget(
                    div,
                    iClob(linkLabel = new_LabelWidget(format_CStr(cstr_Lang("ident.gotohelp"),
                                                      uiTextStrong_ColorEscape,
                                                      restore_ColorEscape),
                                          "!open newtab:1 gotoheading:1.6 url:about:help")),
                    frameless_WidgetFlag | fixedHeight_WidgetFlag),
                uiBackgroundSidebar_ColorId);
            setWrap_LabelWidget(linkLabel, iTrue);
            addChild_Widget(d->blank, iClob(div));
        }
//        arrange_Widget(d->blank);
    }
#if 0
    if (deviceType_App() != desktop_AppDeviceType) {
        /* Touch-friendly action buttons. */
        iForEach(ObjectList, i, children_Widget(d->actions)) {
            if (isInstance_Object(i.object, &Class_LabelWidget)) {
                setPadding_Widget(i.object, 0, gap_UI, 0, gap_UI);
            }
        }
    }
#endif
    arrange_Widget(d->actions);
    arrange_Widget(as_Widget(d));
    updateMouseHover_ListWidget(list_SidebarWidget_(d));
}

static void updateItems_SidebarWidget_(iSidebarWidget *d) {
    updateItemsWithFlags_SidebarWidget_(d, iFalse);
}

static void updateItems_SidebarWidget_(iSidebarWidget *d) {
    updateItemsWithFlags_SidebarWidget_(d, iFalse);
}

static size_t findItem_SidebarWidget_(const iSidebarWidget *d, int id) {
    /* Note that this is O(n), so only meant for infrequent use. */
    for (size_t i = 0; i < numItems_ListWidget(d->list); i++) {
        const iSidebarItem *item = constItem_ListWidget(d->list, i);
        if (item->id == id) {
            return i;
        }
    }
    return iInvalidPos;
}

static void updateItemHeight_SidebarWidget_(iSidebarWidget *d) {
    const float heights[max_SidebarMode] = { 1.333f, 2.333f, 1.333f, 3.5f, 1.2f };
    if (d->list) {
        setItemHeight_ListWidget(d->list, heights[d->mode] * lineHeight_Text(d->itemFonts[0]));
    }
    if (d->certList) {
        updateItemHeight_CertListWidget(d->certList);
    }
}

iBool setMode_SidebarWidget(iSidebarWidget *d, enum iSidebarMode mode) {
    if (d->mode == mode) {
        return iFalse;
    }
    if (mode == identities_SidebarMode && deviceType_App() != desktop_AppDeviceType) {
        return iFalse; /* Identities are in Settings. */
    }
    if (d->mode >= 0 && d->mode < max_SidebarMode) {
        d->modeScroll[d->mode] = scrollPos_ListWidget(list_SidebarWidget_(d)); /* saved for later */
    }
    d->mode = mode;
    for (enum iSidebarMode i = 0; i < max_SidebarMode; i++) {
        setFlags_Widget(as_Widget(d->modeButtons[i]), selected_WidgetFlag, i == d->mode);
    }
    setBackgroundColor_Widget(as_Widget(list_SidebarWidget_(d)),
                              d->mode == documentOutline_SidebarMode ? tmBannerBackground_ColorId
                                                                     : uiBackgroundSidebar_ColorId);
    updateItemHeight_SidebarWidget_(d);
    if (deviceType_App() != desktop_AppDeviceType && mode != bookmarks_SidebarMode) {
        setMobileEditMode_SidebarWidget_(d, iFalse);
    }
    /* Restore previous scroll position. */
    setScrollPos_ListWidget(list_SidebarWidget_(d), d->modeScroll[mode]);
    /* Title of the mobile sliding sheet. */
    iLabelWidget *sheetTitle = findChild_Widget(&d->widget, "sidebar.title");
    if (sheetTitle) {
        iString title;
        initCStr_String(&title, normalModeLabels_[d->mode]);
        removeIconPrefix_String(&title);
        setText_LabelWidget(sheetTitle, &title);
        deinit_String(&title);
    }
    return iTrue;
}

void setClosedFolders_SidebarWidget(iSidebarWidget *d, const iIntSet *closedFolders) {
    if (d) {
        delete_IntSet(d->closedFolders);
        d->closedFolders = copy_IntSet(closedFolders);
    }
}

void setMidHeight_SidebarWidget(iSidebarWidget *d, int midHeight) {
    d->midHeight = midHeight;
}

enum iSidebarMode mode_SidebarWidget(const iSidebarWidget *d) {
    return d ? d->mode : 0;
}

enum iFeedsMode feedsMode_SidebarWidget(const iSidebarWidget *d) {
    return d ? d->feedsMode : 0;
}

float width_SidebarWidget(const iSidebarWidget *d) {
    return d ? d->widthAsGaps : 0;
}

const iIntSet *closedFolders_SidebarWidget(const iSidebarWidget *d) {
    return d ? d->closedFolders : collect_IntSet(new_IntSet());
}

const char *icon_SidebarMode(enum iSidebarMode mode) {
    return tightModeLabels_[mode];
}

static void updateMetrics_SidebarWidget_(iSidebarWidget *d) {
    if (d->resizer) {
        d->resizer->rect.size.x = gap_UI;
    }
    d->maxButtonLabelWidth = 0;
    for (int i = 0; i < max_SidebarMode; i++) {
        if (d->modeButtons[i]) {
            d->maxButtonLabelWidth =
                iMaxi(d->maxButtonLabelWidth,
                      3 * gap_UI + measure_Text(font_LabelWidget(d->modeButtons[i]),
                                                translateCStr_Lang(normalModeLabels_[i]))
                                       .bounds.size.x);
        }
    }
    updateItemHeight_SidebarWidget_(d);
}

static void updateSlidingSheetHeight_SidebarWidget_(iSidebarWidget *sidebar, iRoot *root) {
    if (!isPortraitPhone_App() || !isVisible_Widget(sidebar)) return;
    iWidget *d = as_Widget(sidebar);
    const int oldSize = d->rect.size.y;
    const int newSize = bottom_Rect(safeRect_Root(d->root)) - top_Rect(bounds_Widget(d));
    if (oldSize != newSize) {
        d->rect.size.y = newSize;
        arrange_Widget(d);
    }
//    printf("[%p] %u: %d  animating %d\n", d, window_Widget(d)->frameTime,
//           (flags_Widget(d) & visualOffset_WidgetFlag) != 0,
//           newSize);
}

void init_SidebarWidget(iSidebarWidget *d, enum iSidebarSide side) {
    iWidget *w = as_Widget(d);
    init_Widget(w);
    setId_Widget(w, side == left_SidebarSide ? "sidebar" : "sidebar2");
    initCopy_String(&d->cmdPrefix, id_Widget(w));
    appendChar_String(&d->cmdPrefix, '.');
    setBackgroundColor_Widget(w, none_ColorId);
    setFlags_Widget(w,
                    collapse_WidgetFlag | hidden_WidgetFlag | arrangeHorizontal_WidgetFlag |
                        resizeWidthOfChildren_WidgetFlag | noFadeBackground_WidgetFlag |
                    noShadowBorder_WidgetFlag,
                    iTrue);
    iZap(d->modeScroll);
    d->side = side;
    d->mode = -1;
    d->feedsMode = all_FeedsMode;
    d->midHeight = 0;
    d->isEditing = iFalse;
    d->numUnreadEntries = 0;
    d->buttonFont = uiLabel_FontId; /* wiil be changed later */
    d->itemFonts[0] = uiContent_FontId;
    d->itemFonts[1] = uiContentBold_FontId;
#if defined (iPlatformMobile)
    if (deviceType_App() == phone_AppDeviceType) {
        d->itemFonts[0] = uiLabelBig_FontId;
        d->itemFonts[1] = uiLabelBigBold_FontId;
    }
    d->widthAsGaps = 73.0f;
#else
    d->widthAsGaps = 60.0f;
#endif
    setFlags_Widget(w, fixedWidth_WidgetFlag, iTrue);
    iWidget *vdiv = makeVDiv_Widget();
    addChildFlags_Widget(w, vdiv, resizeToParentWidth_WidgetFlag | resizeToParentHeight_WidgetFlag);
    iZap(d->modeButtons);
    d->resizer       = NULL;
    d->list          = NULL;
    d->certList      = NULL;
    d->actions       = NULL;
    d->closedFolders = new_IntSet();
    /* On a phone, the right sidebar is not used. */
    const iBool isPhone = (deviceType_App() == phone_AppDeviceType);
    if (isPhone) {
        iLabelWidget *sheetTitle =
            addChildFlags_Widget(vdiv,
                                 iClob(new_LabelWidget("", NULL)),
                                 collapse_WidgetFlag |
                                 extraPadding_WidgetFlag | frameless_WidgetFlag);
        setBackgroundColor_Widget(as_Widget(sheetTitle), uiBackground_ColorId);
        iLabelWidget *closeButton = addChildFlags_Widget(as_Widget(sheetTitle),
                                                  iClob(new_LabelWidget(uiTextAction_ColorEscape "${sidebar.close}", "sidebar.toggle")),
                                                  extraPadding_WidgetFlag | frameless_WidgetFlag |
                                                  alignRight_WidgetFlag | moveToParentRightEdge_WidgetFlag);
        as_Widget(sheetTitle)->flags2 |= slidingSheetDraggable_WidgetFlag2; /* phone */
        as_Widget(closeButton)->flags2 |= slidingSheetDraggable_WidgetFlag2; /* phone */
        setId_Widget(as_Widget(sheetTitle), "sidebar.title");
        setId_Widget(as_Widget(closeButton), "sidebar.close");
        setFont_LabelWidget(sheetTitle, uiLabelBig_FontId);
        setFont_LabelWidget(closeButton, uiLabelBigBold_FontId);
        iConnect(Root, get_Root(), visualOffsetsChanged, d, updateSlidingSheetHeight_SidebarWidget_);
    }
    iWidget *buttons = new_Widget();
    setId_Widget(buttons, "buttons");
    setDrawBufferEnabled_Widget(buttons, iTrue);
    for (int i = 0; i < max_SidebarMode; i++) {
        if (i == identities_SidebarMode && deviceType_App() != desktop_AppDeviceType) {
            /* On mobile, identities are managed via Settings. */
            continue;
        }
        d->modeButtons[i] = addChildFlags_Widget(
            buttons,
            iClob(new_LabelWidget(
                tightModeLabels_[i],
                format_CStr("%s.mode arg:%d", cstr_String(id_Widget(w)), i))),
                frameless_WidgetFlag | noBackground_WidgetFlag);
        as_Widget(d->modeButtons[i])->flags2 |= slidingSheetDraggable_WidgetFlag2; /* phone */
    }
    setButtonFont_SidebarWidget(d, isPhone ? uiLabelBig_FontId : uiLabel_FontId);
    addChildFlags_Widget(vdiv,
                         iClob(buttons),
                         arrangeHorizontal_WidgetFlag | resizeWidthOfChildren_WidgetFlag |
                             arrangeHeight_WidgetFlag | resizeToParentWidth_WidgetFlag);
    setBackgroundColor_Widget(buttons, uiBackgroundSidebar_ColorId);
    iWidget *content = new_Widget();
    setFlags_Widget(content, resizeChildren_WidgetFlag, iTrue);
    iWidget *listAndActions = makeVDiv_Widget();
    addChild_Widget(content, iClob(listAndActions));
    iWidget *listArea = new_Widget();
    setFlags_Widget(listArea, resizeChildren_WidgetFlag, iTrue);
    d->list = new_ListWidget();    
    setPadding_Widget(as_Widget(d->list), 0, gap_UI, 0, gap_UI);
    addChild_Widget(listArea, iClob(d->list));
    if (!isPhone) {
        d->certList = new_CertListWidget();
        setPadding_Widget(as_Widget(d->certList), 0, gap_UI, 0, gap_UI);
        addChild_Widget(listArea, iClob(d->certList));
    }
    addChildFlags_Widget(listAndActions,
                         iClob(listArea),
                         expand_WidgetFlag); // | drawBackgroundToHorizontalSafeArea_WidgetFlag);
    setId_Widget(addChildPosFlags_Widget(listAndActions,
                                         iClob(d->actions = new_Widget()),
                                         /*isPhone ? front_WidgetAddPos :*/ back_WidgetAddPos,
                                         arrangeHorizontal_WidgetFlag | arrangeHeight_WidgetFlag |
                                         resizeWidthOfChildren_WidgetFlag), // |
//                                             drawBackgroundToHorizontalSafeArea_WidgetFlag),
                 "actions");
    if (deviceType_App() != desktop_AppDeviceType) {
        setFlags_Widget(findChild_Widget(w, "sidebar.title"), borderTop_WidgetFlag, iTrue);
        setFlags_Widget(d->actions, drawBackgroundToBottom_WidgetFlag, iTrue);
        setBackgroundColor_Widget(d->actions, uiBackground_ColorId);
    }
    else {
        setBackgroundColor_Widget(d->actions, uiBackgroundSidebar_ColorId);
    }
    d->contextItem = NULL;
    d->contextIndex = iInvalidPos;
    d->blank = new_Widget();
    addChildFlags_Widget(content, iClob(d->blank), resizeChildren_WidgetFlag);
    addChildFlags_Widget(vdiv, iClob(content), expand_WidgetFlag);
    setMode_SidebarWidget(d,
                          /*deviceType_App() == phone_AppDeviceType && d->side == right_SidebarSide ?
                          identities_SidebarMode :*/ bookmarks_SidebarMode);
    d->resizer =
        addChildFlags_Widget(w,
                             iClob(new_Widget()),
                             hover_WidgetFlag | commandOnClick_WidgetFlag | fixedWidth_WidgetFlag |
                                 resizeToParentHeight_WidgetFlag |
                                 (side == left_SidebarSide ? moveToParentRightEdge_WidgetFlag
                                                           : moveToParentLeftEdge_WidgetFlag));
    if (deviceType_App() != desktop_AppDeviceType) {
        setFlags_Widget(d->resizer, hidden_WidgetFlag | disabled_WidgetFlag, iTrue);
    }
    setId_Widget(d->resizer, side == left_SidebarSide ? "sidebar.grab" : "sidebar2.grab");
    setBackgroundColor_Widget(d->resizer, none_ColorId);
    d->menu     = NULL;
    d->modeMenu = NULL;
    addAction_Widget(w, SDLK_r, KMOD_PRIMARY | KMOD_SHIFT, "feeds.refresh");
    updateMetrics_SidebarWidget_(d);
    if (side == left_SidebarSide) {
        postCommand_App("~sidebar.update"); /* unread count */
    }
}

void deinit_SidebarWidget(iSidebarWidget *d) {
    deinit_String(&d->cmdPrefix);
    delete_IntSet(d->closedFolders);
}

iBool setButtonFont_SidebarWidget(iSidebarWidget *d, int font) {
    if (d->buttonFont != font) {
        d->buttonFont = font;
        for (int i = 0; i < max_SidebarMode; i++) {
            if (d->modeButtons[i]) {
                setFont_LabelWidget(d->modeButtons[i], font);
            }
        }
        updateMetrics_SidebarWidget_(d);
        return iTrue;
    }
    return iFalse;
}

static const iGmIdentity *constHoverIdentity_SidebarWidget_(const iSidebarWidget *d) {
    if (d->mode == identities_SidebarMode) {
        return constHoverIdentity_CertListWidget(d->certList);
    }
    return NULL;
}

static iGmIdentity *hoverIdentity_SidebarWidget_(const iSidebarWidget *d) {
    if (d->mode == identities_SidebarMode) {
        return hoverIdentity_CertListWidget(d->certList);
    }
    return NULL;
}

static void itemClicked_SidebarWidget_(iSidebarWidget *d, iSidebarItem *item, size_t itemIndex) {
    setFocus_Widget(NULL);
    switch (d->mode) {
        case documentOutline_SidebarMode: {
            const iGmDocument *doc = document_DocumentWidget(document_App());
            if (item->id < size_Array(headings_GmDocument(doc))) {
                const iGmHeading *head = constAt_Array(headings_GmDocument(doc), item->id);
                postCommandf_App("document.goto loc:%p", head->text.start);
                dismissPortraitPhoneSidebars_Root(as_Widget(d)->root);
            }
            break;
        }
        case feeds_SidebarMode: {
            postCommandString_Root(get_Root(),
                feedEntryOpenCommand_String(&item->url, openTabMode_Sym(modState_Keys())));
            break;
        }
        case bookmarks_SidebarMode:
            if (isEmpty_String(&item->url)) /* a folder */ {
                if (contains_IntSet(d->closedFolders, item->id)) {
                    remove_IntSet(d->closedFolders, item->id);
                    setRecentFolder_Bookmarks(bookmarks_App(), item->id);
                }
                else {
                    insert_IntSet(d->closedFolders, item->id);
                    setRecentFolder_Bookmarks(bookmarks_App(), 0);
                }
                updateItems_SidebarWidget_(d);
                break;
            }
            if (d->isEditing) {
                d->contextItem = item;
                d->contextIndex = itemIndex;
                postCommand_Widget(d, "bookmark.edit");
                break;
            }
            /* fall through */
        case history_SidebarMode: {
            if (!isEmpty_String(&item->url)) {
                postCommandf_Root(get_Root(), "open fromsidebar:1 newtab:%d url:%s",
                                 openTabMode_Sym(modState_Keys()),
                                 cstr_String(&item->url));
            }
            break;
        }
        default:
            break;
    }
}

static void checkModeButtonLayout_SidebarWidget_(iSidebarWidget *d) {
    if (!d->modeButtons[0]) return;
    if (deviceType_App() == phone_AppDeviceType) {
        /* Change font size depending on orientation. */
        const int fonts[2] = {
            isPortrait_App() ? uiLabelBig_FontId : uiContent_FontId,
            isPortrait_App() ? uiLabelBigBold_FontId : uiContentBold_FontId
        };
        if (d->itemFonts[0] != fonts[0]) {
            d->itemFonts[0] = fonts[0];
            d->itemFonts[1] = fonts[1];
//            updateMetrics_SidebarWidget_(d);
            updateItemHeight_SidebarWidget_(d);
        }
        setButtonFont_SidebarWidget(d, isPortrait_App() ? uiLabelMedium_FontId : uiLabel_FontId);
    }
    const iBool isTight =
        (width_Rect(bounds_Widget(as_Widget(d->modeButtons[0]))) < d->maxButtonLabelWidth);
    for (int i = 0; i < max_SidebarMode; i++) {
        iLabelWidget *button = d->modeButtons[i];
        if (!button) continue;
        setAlignVisually_LabelWidget(button, isTight);
        setFlags_Widget(as_Widget(button), tight_WidgetFlag, isTight);
        if (i == feeds_SidebarMode && d->numUnreadEntries) {
            updateText_LabelWidget(
                button,
                collectNewFormat_String("%s " uiTextAction_ColorEscape "%zu%s%s",
                                        tightModeLabels_[i],
                                        d->numUnreadEntries,
                                        !isTight ? " " : "",
                                        !isTight
                                            ? formatCStrs_Lang("sidebar.unread.n", d->numUnreadEntries)
                                            : ""));
        }
        else {
            updateTextCStr_LabelWidget(button,
                                       isTight ? tightModeLabels_[i] : normalModeLabels_[i]);
        }
    }
}

void setWidth_SidebarWidget(iSidebarWidget *d, float widthAsGaps) {
    if (!d) return;
    iWidget *w = as_Widget(d);
    const iBool isFixedWidth = deviceType_App() == phone_AppDeviceType;
    int width = widthAsGaps * gap_UI; /* in pixels */
    if (!isFixedWidth) {
        /* Even less space if the other sidebar is visible, too. */
        const iWidget *other = findWidget_App(d->side == left_SidebarSide ? "sidebar2" : "sidebar");
        const int otherWidth = isVisible_Widget(other) ? width_Widget(other) : 0;
        width = iClamp(width, 30 * gap_UI, size_Root(w->root).x - 50 * gap_UI - otherWidth);
    }
    d->widthAsGaps = (float) width / (float) gap_UI;
    w->rect.size.x = width;
    arrange_Widget(findWidget_Root("stack"));
    checkModeButtonLayout_SidebarWidget_(d);
    updateItemHeight_SidebarWidget_(d);
}

iBool handleBookmarkEditorCommands_SidebarWidget_(iWidget *editor, const char *cmd) {
    if (equal_Command(cmd, "dlg.bookmark.setfolder")) {
        setBookmarkEditorFolder_Widget(editor, arg_Command(cmd));
        return iTrue;
    }
    if (equal_Command(cmd, "bmed.accept") || equal_Command(cmd, "bmed.cancel")) {
        iAssert(startsWith_String(id_Widget(editor), "bmed."));
        iSidebarWidget *d = findWidget_App(cstr_String(id_Widget(editor)) + 5); /* bmed.sidebar */
        if (equal_Command(cmd, "bmed.accept")) {
            const iString *title = text_InputWidget(findChild_Widget(editor, "bmed.title"));
            const iString *url   = text_InputWidget(findChild_Widget(editor, "bmed.url"));
            const iString *tags  = text_InputWidget(findChild_Widget(editor, "bmed.tags"));
            const iString *icon  = collect_String(trimmed_String(
                                        text_InputWidget(findChild_Widget(editor, "bmed.icon"))));
            const iSidebarItem *item = d->contextItem;
            iAssert(item); /* hover item cannot have been changed */
            iBookmark *bm = get_Bookmarks(bookmarks_App(), item->id);
            set_String(&bm->title, title);
            if (!isFolder_Bookmark(bm)) {
                set_String(&bm->url, url);
                set_String(&bm->tags, tags);
                if (isEmpty_String(icon)) {
                    bm->flags &= ~userIcon_BookmarkFlag;
                    bm->icon = 0;
                }
                else {
                    bm->flags |= userIcon_BookmarkFlag;
                    bm->icon = first_String(icon);
                }
                iChangeFlags(bm->flags, homepage_BookmarkFlag, isSelected_Widget(findChild_Widget(editor, "bmed.tag.home")));
                iChangeFlags(bm->flags, remoteSource_BookmarkFlag, isSelected_Widget(findChild_Widget(editor, "bmed.tag.remote")));
                iChangeFlags(bm->flags, linkSplit_BookmarkFlag, isSelected_Widget(findChild_Widget(editor, "bmed.tag.linksplit")));
            }
            const iBookmark *folder = userData_Object(findChild_Widget(editor, "bmed.folder"));
            if (!folder || !hasParent_Bookmark(folder, id_Bookmark(bm))) {
                bm->parentId = folder ? id_Bookmark(folder) : 0;
            }
            postCommand_App("bookmarks.changed");
        }
        setupSheetTransition_Mobile(editor, iFalse);
        destroy_Widget(editor);
        return iTrue;
    }
    return iFalse;
}

enum iSlidingSheetPos {
    top_SlidingSheetPos,
    middle_SlidingSheetPos,
    bottom_SlidingSheetPos,
};

static void setSlidingSheetPos_SidebarWidget_(iSidebarWidget *d, enum iSlidingSheetPos slide) {
    iWidget *w = as_Widget(d);
    const int pos = w->rect.pos.y;
    const iRect safeRect = safeRect_Root(w->root);
    if (slide == top_SlidingSheetPos) {
        w->rect.pos.y = top_Rect(safeRect);
        w->rect.size.y = height_Rect(safeRect);
        setVisualOffset_Widget(w, pos - w->rect.pos.y, 0, 0);
        setVisualOffset_Widget(w, 0, 200, easeOut_AnimFlag | softer_AnimFlag);
        setScrollMode_ListWidget(d->list, disabledAtTopUpwards_ScrollMode);
    }
    else if (slide == bottom_SlidingSheetPos) {
        postCommand_Widget(w, "sidebar.toggle");
    }
    else {
        w->rect.size.y = d->midHeight;
        w->rect.pos.y = height_Rect(safeRect) - w->rect.size.y;
        setVisualOffset_Widget(w, pos - w->rect.pos.y, 0, 0);
        setVisualOffset_Widget(w, 0, 200, easeOut_AnimFlag | softer_AnimFlag);
        setScrollMode_ListWidget(d->list, disabledAtTopBothDirections_ScrollMode);
    }
//    animateSlidingSheetHeight_SidebarWidget_(d);
}

static iBool handleSidebarCommand_SidebarWidget_(iSidebarWidget *d, const char *cmd) {
    iWidget *w = as_Widget(d);
    if (equal_Command(cmd, "width")) {
        setWidth_SidebarWidget(d, arg_Command(cmd) *
                               (argLabel_Command(cmd, "gaps") ? 1.0f : (1.0f / gap_UI)));
        return iTrue;
    }
    else if (equal_Command(cmd, "mode")) {
        const iBool wasChanged = setMode_SidebarWidget(d, arg_Command(cmd));
        updateItems_SidebarWidget_(d);
        if ((argLabel_Command(cmd, "show") && !isVisible_Widget(w)) ||
            (argLabel_Command(cmd, "toggle") && (!isVisible_Widget(w) || !wasChanged))) {
            postCommandf_App("%s.toggle", cstr_String(id_Widget(w)));
        }
        scrollOffset_ListWidget(d->list, 0);
        if (wasChanged) {
            postCommandf_App("%s.mode.changed arg:%d", cstr_String(id_Widget(w)), d->mode);
        }
        refresh_Widget(findChild_Widget(w, "buttons"));
        return iTrue;
    }
    else if (equal_Command(cmd, "toggle")) {
        if (arg_Command(cmd) && isVisible_Widget(w)) {
            return iTrue;
        }
        const iBool isAnimated = prefs_App()->uiAnimations &&
                                 argLabel_Command(cmd, "noanim") == 0 &&
                                 (d->side == left_SidebarSide || deviceType_App() != phone_AppDeviceType);
        int visX = 0;
        int visY = 0;
        if (isVisible_Widget(w)) {
            visX = left_Rect(bounds_Widget(w)) - left_Rect(w->root->widget->rect);
            visY = top_Rect(bounds_Widget(w)) - top_Rect(w->root->widget->rect);
        }
        const iBool isHiding = isVisible_Widget(w);
        setFlags_Widget(w, hidden_WidgetFlag, isHiding);
        /* Safe area inset for mobile. */
        const int safePad = (d->side == left_SidebarSide ? left_Rect(safeRect_Root(w->root)) : 0);
        const int animFlags = easeOut_AnimFlag | softer_AnimFlag;
        if (!isPortraitPhone_App()) {
            if (!isHiding) {
                setFlags_Widget(w, keepOnTop_WidgetFlag, iFalse);
                w->rect.size.x = d->widthAsGaps * gap_UI;
                invalidate_ListWidget(d->list);
                if (isAnimated) {
                    setFlags_Widget(w, horizontalOffset_WidgetFlag, iTrue);
                    setVisualOffset_Widget(
                        w, (d->side == left_SidebarSide ? -1 : 1) * (w->rect.size.x + safePad), 0, 0);
                    setVisualOffset_Widget(w, 0, 300, animFlags);
                }
            }
            else if (isAnimated) {
                setFlags_Widget(w, horizontalOffset_WidgetFlag, iTrue);
                if (d->side == right_SidebarSide) {
                    setVisualOffset_Widget(w, visX, 0, 0);
                    setVisualOffset_Widget(
                        w, visX + w->rect.size.x + safePad, 300, animFlags);
                }
                else {
                    setFlags_Widget(w, keepOnTop_WidgetFlag, iTrue);
                    setVisualOffset_Widget(
                        w, -w->rect.size.x - safePad, 300, animFlags);
                }
            }
            setScrollMode_ListWidget(d->list, normal_ScrollMode);
        }
        else {
            /* Portrait phone sidebar works differently: it slides up from the bottom. */
            setFlags_Widget(w, horizontalOffset_WidgetFlag, iFalse);
            if (!isHiding) {
                invalidate_ListWidget(d->list);
                w->rect.pos.y = height_Rect(safeRect_Root(w->root)) - d->midHeight;
                setVisualOffset_Widget(w, bottom_Rect(rect_Root(w->root)) - w->rect.pos.y, 0, 0);
                setVisualOffset_Widget(w, 0, 300, animFlags);
                //animateSlidingSheetHeight_SidebarWidget_(d);
                setScrollMode_ListWidget(d->list, disabledAtTopBothDirections_ScrollMode);
            }
            else {
                setVisualOffset_Widget(w, bottom_Rect(rect_Root(w->root)) - w->rect.pos.y, 300, animFlags);
                if (d->isEditing) {
                    setMobileEditMode_SidebarWidget_(d, iFalse);
                }
            }
            showToolbar_Root(w->root, isHiding);
        }
        updateToolbarColors_Root(w->root);
        arrange_Widget(w->parent);
        /* BUG: Rearranging because the arrange above didn't fully resolve the height. */
        arrange_Widget(w);
        if (!isPortraitPhone_App()) {
            updateSize_DocumentWidget(document_App());
        }
        if (isVisible_Widget(w)) {
            updateItems_SidebarWidget_(d);
            scrollOffset_ListWidget(d->list, 0);
        }
        refresh_Widget(w->parent);
        return iTrue;
    }
    else if (equal_Command(cmd, "bookmarks.edit")) {
        setMobileEditMode_SidebarWidget_(d, !d->isEditing);
        invalidate_ListWidget(d->list);
    }
    return iFalse;
}

static void bookmarkMoved_SidebarWidget_(iSidebarWidget *d, size_t index, size_t dstIndex,
                                         iBool isBefore) {
    const iSidebarItem *movingItem = item_ListWidget(d->list, index);
    const iBool         isLast     = (dstIndex == numItems_ListWidget(d->list));
    const iSidebarItem *dstItem    = item_ListWidget(d->list,
                                                     isLast ? numItems_ListWidget(d->list) - 1
                                                            : dstIndex);
    if (isLast && isBefore) isBefore = iFalse;
    const iBookmark *dst = get_Bookmarks(bookmarks_App(), dstItem->id);
    if (hasParent_Bookmark(dst, movingItem->id) || dst->flags & remote_BookmarkFlag) {
        /* Can't move a folder inside itself, and remote bookmarks cannot be reordered. */
        return;
    }
    reorder_Bookmarks(bookmarks_App(), movingItem->id, dst->order + (isBefore ? 0 : 1));
    get_Bookmarks(bookmarks_App(), movingItem->id)->parentId = dst->parentId;
    updateItems_SidebarWidget_(d);
    /* Don't confuse the user: keep the dragged item in hover state. */
    setHoverItem_ListWidget(d->list, dstIndex + (isBefore ? 0 : 1) + (index < dstIndex ? -1 : 0));
    postCommandf_App("bookmarks.changed nosidebar:%p", d); /* skip this sidebar since we updated already */
}

static void bookmarkMovedOntoFolder_SidebarWidget_(iSidebarWidget *d, size_t index,
                                                   size_t folderIndex) {
    const iSidebarItem *movingItem = item_ListWidget(d->list, index);
    const iSidebarItem *dstItem    = item_ListWidget(d->list, folderIndex);
    iBookmark *bm = get_Bookmarks(bookmarks_App(), movingItem->id);
    bm->parentId = dstItem->id;
    postCommand_App("bookmarks.changed");
}

static size_t numBookmarks_(const iPtrArray *bmList) {
    size_t num = 0;
    iConstForEach(PtrArray, i, bmList) {
        const iBookmark *bm = i.ptr;
        if (!isFolder_Bookmark(bm) && ~bm->flags & remote_BookmarkFlag) {
            num++;
        }
    }
    return num;
}

static iRangei SlidingSheetMiddleRegion_SidebarWidget_(const iSidebarWidget *d) {
    const iWidget *w = constAs_Widget(d);
    const iRect safeRect = safeRect_Root(w->root);
    const int midY = bottom_Rect(safeRect) - d->midHeight;
    const int topHalf = (top_Rect(safeRect) + midY) / 2;
    const int bottomHalf = (bottom_Rect(safeRect) + midY * 2) / 3;
    return (iRangei){ topHalf, bottomHalf };
}

static void gotoNearestSlidingSheetPos_SidebarWidget_(iSidebarWidget *d) {
    const iRangei midRegion = SlidingSheetMiddleRegion_SidebarWidget_(d);
    const int pos = top_Rect(d->widget.rect);
    setSlidingSheetPos_SidebarWidget_(d, pos < midRegion.start
                                      ? top_SlidingSheetPos
                                      : pos > midRegion.end ? bottom_SlidingSheetPos
                                                            : middle_SlidingSheetPos);
}

static iBool processEvent_SidebarWidget_(iSidebarWidget *d, const SDL_Event *ev) {
    iWidget *w = as_Widget(d);
    /* Handle commands. */
    if (isResize_UserEvent(ev)) {
        checkModeButtonLayout_SidebarWidget_(d);
        if (deviceType_App() == phone_AppDeviceType) {
            setPadding_Widget(d->actions, 0, 0, 0, 0);
            setFlags_Widget(findChild_Widget(w, "sidebar.title"), hidden_WidgetFlag, isLandscape_App());
            setFlags_Widget(findChild_Widget(w, "sidebar.close"), hidden_WidgetFlag, isLandscape_App());
            /* In landscape, visibility of the toolbar is controlled separately. */
            if (isVisible_Widget(w)) {
                postCommand_Widget(w, "sidebar.toggle");
            }
            setFlags_Widget(findChild_Widget(w, "buttons"),
                            drawBackgroundToHorizontalSafeArea_WidgetFlag,
                            isLandscape_App());
            setFlags_Widget(findChild_Widget(w, "actions"),
                            drawBackgroundToHorizontalSafeArea_WidgetFlag,
                            isLandscape_App());
            setFlags_Widget(as_Widget(d->list),
                            drawBackgroundToHorizontalSafeArea_WidgetFlag,
                            isLandscape_App());
            setFlags_Widget(w,
                            drawBackgroundToBottom_WidgetFlag,
                            isPortrait_App());
            setBackgroundColor_Widget(w, isPortrait_App() ? uiBackgroundSidebar_ColorId : none_ColorId);
        }
        if (!isPortraitPhone_App()) {
            /* In sliding sheet mode, sidebar is resized to fit in the safe area. */
            setPadding_Widget(d->actions, 0, 0, 0, bottomSafeInset_Mobile());
        }
        return iFalse;
    }
    else if (isMetricsChange_UserEvent(ev)) {
        if (isVisible_Widget(w)) {
            w->rect.size.x = d->widthAsGaps * gap_UI;
        }
        updateMetrics_SidebarWidget_(d);
        arrange_Widget(w);
        checkModeButtonLayout_SidebarWidget_(d);
    }
    else if (ev->type == SDL_USEREVENT && ev->user.code == command_UserEventCode) {
        const char *cmd = command_UserEvent(ev);
        if (startsWith_CStr(cmd, "tabs.changed id:doc") || equal_Command(cmd, "document.changed")) {
            updateItems_SidebarWidget_(d);
            scrollOffset_ListWidget(d->list, 0);
        }
        else if (equal_Command(cmd, "sidebar.update")) {
            d->numUnreadEntries = numUnread_Feeds();
            checkModeButtonLayout_SidebarWidget_(d);
            updateItems_SidebarWidget_(d);
        }
        else if (equal_Command(cmd, "visited.changed")) {
            d->numUnreadEntries = numUnread_Feeds();
            checkModeButtonLayout_SidebarWidget_(d);
            if (d->mode == history_SidebarMode || d->mode == feeds_SidebarMode) {
                updateItems_SidebarWidget_(d);
            }
        }
        else if (equal_Command(cmd, "bookmarks.changed") && (d->mode == bookmarks_SidebarMode ||
                                                             d->mode == feeds_SidebarMode)) {
            if (pointerLabel_Command(cmd, "nosidebar") != d) {
                updateItems_SidebarWidget_(d);
                if (hasLabel_Command(cmd, "added")) {
                    const size_t addedId    = argLabel_Command(cmd, "added");
                    const size_t addedIndex = findItem_SidebarWidget_(d, addedId);
                    scrollToItem_ListWidget(d->list, addedIndex, 200);
                }
            }
        }
        else if (isPortraitPhone_App() && isVisible_Widget(w) && d->side == left_SidebarSide &&
                 equal_Command(cmd, "swipe.forward")) {
            postCommand_App("sidebar.toggle");
            return iTrue;
        }
        else if (startsWith_CStr(cmd, cstr_String(&d->cmdPrefix))) {
            if (handleSidebarCommand_SidebarWidget_(d, cmd + size_String(&d->cmdPrefix))) {
                return iTrue;
            }
        }
        else if (isCommand_Widget(w, ev, "mouse.clicked")) {
            if (argLabel_Command(cmd, "button") == SDL_BUTTON_LEFT) {
                if (arg_Command(cmd)) {
                    setFlags_Widget(d->resizer, pressed_WidgetFlag, iTrue);
                    setBackgroundColor_Widget(d->resizer, uiBackgroundFramelessHover_ColorId);
                    setMouseGrab_Widget(d->resizer);
                    refresh_Widget(d->resizer);
                }
                else {
                    setFlags_Widget(d->resizer, pressed_WidgetFlag, iFalse);
                    setBackgroundColor_Widget(d->resizer, none_ColorId);
                    setMouseGrab_Widget(NULL);
                    /* Final size update in case it was resized. */
                    updateSize_DocumentWidget(document_App());
                    refresh_Widget(d->resizer);
                }
            }
            return iTrue;
        }
        else if (isCommand_Widget(w, ev, "mouse.moved")) {
            if (isResizing_SidebarWidget_(d)) {
                const iInt2 inner = windowToInner_Widget(w, coord_Command(cmd));
                const int resMid = d->resizer->rect.size.x / 2;
                setWidth_SidebarWidget(
                    d,
                    ((d->side == left_SidebarSide
                         ? inner.x
                          : (right_Rect(rect_Root(w->root)) - coord_Command(cmd).x)) +
                     resMid) / (float) gap_UI);
            }
            return iTrue;
        }
        else if (isCommand_Widget(w, ev, "list.clicked")) {
            itemClicked_SidebarWidget_(
                d, pointerLabel_Command(cmd, "item"), argU32Label_Command(cmd, "arg"));
            return iTrue;
        }
        else if (isCommand_Widget(w, ev, "list.dragged")) {
            iAssert(d->mode == bookmarks_SidebarMode);
            if (hasLabel_Command(cmd, "onto")) {
                /* Dragged onto a folder. */
                bookmarkMovedOntoFolder_SidebarWidget_(d,
                                                       argU32Label_Command(cmd, "arg"),
                                                       argU32Label_Command(cmd, "onto"));
            }
            else {
                const iBool isBefore = hasLabel_Command(cmd, "before");
                bookmarkMoved_SidebarWidget_(d,
                                             argU32Label_Command(cmd, "arg"),
                                             argU32Label_Command(cmd, isBefore ? "before" : "after"),
                                             isBefore);
            }
            return iTrue;
        }
<<<<<<< HEAD
//        else if (isCommand_Widget(w, ev, "menu.closed")) {
         //   invalidateItem_ListWidget(d->list, d->contextIndex);
//        }
=======
>>>>>>> 2bd47648
        else if (isCommand_Widget(w, ev, "bookmark.open")) {
            const iSidebarItem *item = d->contextItem;
            if (d->mode == bookmarks_SidebarMode && item) {
                postCommandf_App("open newtab:%d url:%s",
                                 argLabel_Command(cmd, "newtab"),
                                 cstr_String(&item->url));
            }
            return iTrue;
        }
        else if (isCommand_Widget(w, ev, "bookmark.copy")) {
            const iSidebarItem *item = d->contextItem;
            if (d->mode == bookmarks_SidebarMode && item) {
                SDL_SetClipboardText(cstr_String(canonicalUrl_String(&item->url)));
            }
            return iTrue;
        }
        else if (isCommand_Widget(w, ev, "bookmark.edit")) {
            const iSidebarItem *item = d->contextItem;
            if (d->mode == bookmarks_SidebarMode && item) {
                iWidget *dlg = makeBookmarkEditor_Widget();
                setId_Widget(dlg, format_CStr("bmed.%s", cstr_String(id_Widget(w))));
                iBookmark *bm = get_Bookmarks(bookmarks_App(), item->id);
                setText_InputWidget(findChild_Widget(dlg, "bmed.title"), &bm->title);
                iInputWidget *urlInput        = findChild_Widget(dlg, "bmed.url");
                iInputWidget *tagsInput       = findChild_Widget(dlg, "bmed.tags");
                iInputWidget *iconInput       = findChild_Widget(dlg, "bmed.icon");
                iWidget *     homeTag         = findChild_Widget(dlg, "bmed.tag.home");
                iWidget *     remoteSourceTag = findChild_Widget(dlg, "bmed.tag.remote");
                iWidget *     linkSplitTag    = findChild_Widget(dlg, "bmed.tag.linksplit");
                if (!isFolder_Bookmark(bm)) {
                    setText_InputWidget(urlInput, &bm->url);
                    setText_InputWidget(tagsInput, &bm->tags);
                    if (bm->flags & userIcon_BookmarkFlag) {
                        setText_InputWidget(iconInput,
                                            collect_String(newUnicodeN_String(&bm->icon, 1)));
                    }
                    setToggle_Widget(homeTag, bm->flags & homepage_BookmarkFlag);
                    setToggle_Widget(remoteSourceTag, bm->flags & remoteSource_BookmarkFlag);
                    setToggle_Widget(linkSplitTag, bm->flags & linkSplit_BookmarkFlag);
                }
                else {
                    setFlags_Widget(findChild_Widget(dlg, "bmed.special"),
                                    hidden_WidgetFlag | disabled_WidgetFlag,
                                    iTrue);
                    iAnyObject *notNeeded[] = { urlInput, tagsInput, iconInput, NULL };
                    iForIndices(i, notNeeded) {
                        setFlags_Widget(notNeeded[i], disabled_WidgetFlag, iTrue);
                    }
                }
                setBookmarkEditorFolder_Widget(dlg, bm ? bm->parentId : 0);
                setCommandHandler_Widget(dlg, handleBookmarkEditorCommands_SidebarWidget_);
                setFocus_Widget(findChild_Widget(dlg, "bmed.title"));
            }
            return iTrue;
        }
        else if (isCommand_Widget(w, ev, "bookmark.dup")) {
            const iSidebarItem *item = d->contextItem;
            if (d->mode == bookmarks_SidebarMode && item) {
                iBookmark *bm = get_Bookmarks(bookmarks_App(), item->id);
                const iBool isRemote = (bm->flags & remote_BookmarkFlag) != 0;
                iChar icon = isRemote ? 0x1f588 : bm->icon;
                iWidget *dlg = makeBookmarkCreation_Widget(&bm->url, &bm->title, icon);
                setId_Widget(dlg, format_CStr("bmed.%s", cstr_String(id_Widget(w))));
                if (!isRemote) {
                    setText_InputWidget(findChild_Widget(dlg, "bmed.tags"), &bm->tags);
                }
                setFocus_Widget(findChild_Widget(dlg, "bmed.title"));
            }
            return iTrue;
        }
        else if (isCommand_Widget(w, ev, "bookmark.tag")) {
            const iSidebarItem *item = d->contextItem;
            if (d->mode == bookmarks_SidebarMode && item) {
                const iRangecc tag = range_Command(cmd, "tag");
                const int      flag =
                    (equal_Rangecc(tag, "homepage") ? homepage_BookmarkFlag : 0) |
                    (equal_Rangecc(tag, "subscribed") ? subscribed_BookmarkFlag : 0) |
                    (equal_Rangecc(tag, "remotesource") ? remoteSource_BookmarkFlag : 0);
                iBookmark *bm = get_Bookmarks(bookmarks_App(), item->id);
                if (flag == subscribed_BookmarkFlag && (bm->flags & flag)) {
                    removeEntries_Feeds(item->id); /* get rid of unsubscribed entries */
                }
                bm->flags ^= flag;
                postCommand_App("bookmarks.changed");
            }
            return iTrue;
        }
        else if (isCommand_Widget(w, ev, "bookmark.delete")) {
            const iSidebarItem *item = d->contextItem;
            if (d->mode == bookmarks_SidebarMode && item) {
                iBookmark *bm = get_Bookmarks(bookmarks_App(), item->id);
                if (isFolder_Bookmark(bm)) {
                    const iPtrArray *list = list_Bookmarks(bookmarks_App(), NULL,
                                                           filterInsideFolder_Bookmark, bm);
                    /* Folder deletion requires confirmation because folders can contain
                       any number of bookmarks and other folders. */
                    if (argLabel_Command(cmd, "confirmed") || isEmpty_PtrArray(list)) {
                        iConstForEach(PtrArray, i, list) {
                            removeEntries_Feeds(id_Bookmark(i.ptr));
                        }
                        remove_Bookmarks(bookmarks_App(), item->id);
                        postCommand_App("bookmarks.changed");
                    }
                    else {
                        const size_t numBookmarks = numBookmarks_(list);
                        makeQuestion_Widget(uiHeading_ColorEscape "${heading.confirm.bookmarks.delete}",
                                            formatCStrs_Lang("dlg.confirm.bookmarks.delete.n", numBookmarks),
                                            (iMenuItem[]){
                            { "${cancel}" },
                            { format_CStr(uiTextCaution_ColorEscape "%s",
                                          formatCStrs_Lang("dlg.bookmarks.delete.n", numBookmarks)),
                                          0, 0, format_CStr("!bookmark.delete confirmed:1 ptr:%p", d) },
                        }, 2);
                    }
                }
                else {
                    /* TODO: Move it to a Trash folder? */
                    if (remove_Bookmarks(bookmarks_App(), item->id)) {
                        removeEntries_Feeds(item->id);
                        postCommand_App("bookmarks.changed");
                    }
                }
            }
            return iTrue;
        }
        else if (isCommand_Widget(w, ev, "bookmark.addfolder")) {
            const iSidebarItem *item = d->contextItem;
            if (d->mode == bookmarks_SidebarMode) {
                postCommandf_App("bookmarks.addfolder parent:%zu",
                                 !item ? 0
                                 : item->listItem.isDropTarget
                                     ? item->id
                                     : get_Bookmarks(bookmarks_App(), item->id)->parentId);
            }
            return iTrue;
        }
        else if (isCommand_Widget(w, ev, "bookmark.sortfolder")) {
            const iSidebarItem *item = d->contextItem;
            if (d->mode == bookmarks_SidebarMode && item) {
                postCommandf_App("bookmarks.sort arg:%zu",
                                 item->listItem.isDropTarget
                                     ? item->id
                                     : get_Bookmarks(bookmarks_App(), item->id)->parentId);
            }
            return iTrue;
        }
        else if (equal_Command(cmd, "feeds.update.finished")) {
            d->numUnreadEntries = argLabel_Command(cmd, "unread");
            checkModeButtonLayout_SidebarWidget_(d);
            if (d->mode == feeds_SidebarMode) {
                updateItems_SidebarWidget_(d);
            }
        }
        else if (equalWidget_Command(cmd, w, "feeds.mode")) {
            d->feedsMode = arg_Command(cmd);
            updateItemsWithFlags_SidebarWidget_(d, iTrue);
            return iTrue;
        }
        else if (equal_Command(cmd, "feeds.markallread") && d->mode == feeds_SidebarMode) {
            if (argLabel_Command(cmd, "confirm")) {
                /* This is used on mobile. */
                iWidget *menu = makeMenu_Widget(w->root->widget, (iMenuItem[]){
                    check_Icon " " uiTextCaution_ColorEscape "${feeds.markallread}", 0, 0,
                    "feeds.markallread"
                }, 1);
                openMenu_Widget(menu, topLeft_Rect(bounds_Widget(d->actions)));
                return iTrue;
            }
            iConstForEach(PtrArray, i, listEntries_Feeds()) {
                const iFeedEntry *entry = i.ptr;
                const iString *url = url_FeedEntry(entry);
                if (!containsUrl_Visited(visited_App(), url)) {
                    visitUrl_Visited(visited_App(), url, transient_VisitedUrlFlag);
                }
            }
            postCommand_App("visited.changed");
            return iTrue;
        }
        else if (startsWith_CStr(cmd, "feed.entry.") && d->mode == feeds_SidebarMode) {
            const iSidebarItem *item = d->contextItem;
            if (item) {
                if (isCommand_Widget(w, ev, "feed.entry.opentab")) {
                    postCommandString_Root(get_Root(), feedEntryOpenCommand_String(&item->url, 1));
                    return iTrue;
                }
                if (isCommand_Widget(w, ev, "feed.entry.toggleread")) {
                    iVisited *vis = visited_App();
                    const iString *url = urlFragmentStripped_String(&item->url);
                    if (containsUrl_Visited(vis, url)) {
                        removeUrl_Visited(vis, url);
                    }
                    else {
                        visitUrl_Visited(vis, url, transient_VisitedUrlFlag | kept_VisitedUrlFlag);
                    }
                    postCommand_App("visited.changed");
                    return iTrue;
                }
                if (isCommand_Widget(w, ev, "feed.entry.bookmark")) {
                    makeBookmarkCreation_Widget(&item->url, &item->label, item->icon);
                    if (deviceType_App() == desktop_AppDeviceType) {
                        postCommand_App("focus.set id:bmed.title");
                    }
                    return iTrue;
                }
                iBookmark *feedBookmark = get_Bookmarks(bookmarks_App(), item->id);
                if (feedBookmark) {
                    if (isCommand_Widget(w, ev, "feed.entry.openfeed")) {
                        postCommandf_App("open url:%s", cstr_String(&feedBookmark->url));
                        return iTrue;
                    }
                    if (isCommand_Widget(w, ev, "feed.entry.edit")) {
                        makeFeedSettings_Widget(id_Bookmark(feedBookmark));
                        return iTrue;
                    }
                    if (isCommand_Widget(w, ev, "feed.entry.unsubscribe")) {
                        if (arg_Command(cmd)) {
                            feedBookmark->flags &= ~subscribed_BookmarkFlag;
                            removeEntries_Feeds(id_Bookmark(feedBookmark));
                            updateItems_SidebarWidget_(d);
                        }
                        else {
                            makeQuestion_Widget(
                                uiTextCaution_ColorEscape "${heading.unsub}",
                                format_CStr(cstr_Lang("dlg.confirm.unsub"),
                                            cstr_String(&feedBookmark->title)),
                                (iMenuItem[]){
                                    { "${cancel}", 0, 0, NULL },
                                    { uiTextCaution_ColorEscape "${dlg.unsub}",
                                      0,
                                      0,
                                      format_CStr("!feed.entry.unsubscribe arg:1 ptr:%p", d) } },
                                2);
                        }
                        return iTrue;
                    }
                }
            }
        }
        else if (isCommand_Widget(w, ev, "history.delete")) {
            if (d->contextItem && !isEmpty_String(&d->contextItem->url)) {
                removeUrl_Visited(visited_App(), &d->contextItem->url);
                updateItems_SidebarWidget_(d);
                scrollOffset_ListWidget(d->list, 0);
            }
            return iTrue;
        }
        else if (isCommand_Widget(w, ev, "history.copy")) {
            const iSidebarItem *item = d->contextItem;
            if (item && !isEmpty_String(&item->url)) {
                SDL_SetClipboardText(cstr_String(canonicalUrl_String(&item->url)));
            }
            return iTrue;
        }
        else if (isCommand_Widget(w, ev, "history.addbookmark")) {
            const iSidebarItem *item = d->contextItem;
            if (!isEmpty_String(&item->url)) {
                makeBookmarkCreation_Widget(
                    &item->url,
                    collect_String(newRange_String(urlHost_String(&item->url))),
                    0x1f310 /* globe */);
                if (deviceType_App() == desktop_AppDeviceType) {
                    postCommand_App("focus.set id:bmed.title");
                }
            }
        }
        else if (equal_Command(cmd, "history.clear")) {
            if (argLabel_Command(cmd, "confirm")) {
                makeQuestion_Widget(uiTextCaution_ColorEscape "${heading.history.clear}",
                                    "${dlg.confirm.history.clear}",
                                    (iMenuItem[]){ { "${cancel}", 0, 0, NULL },
                                                   { uiTextCaution_ColorEscape "${dlg.history.clear}",
                                                     0, 0, "history.clear confirm:0" } },
                                    2);
            }
            else {
                clear_Visited(visited_App());
                updateItems_SidebarWidget_(d);
                scrollOffset_ListWidget(d->list, 0);
            }
            return iTrue;
        }
    }
    if (ev->type == SDL_MOUSEMOTION &&
        (!isVisible_Widget(d->menu) && !isVisible_Widget(d->modeMenu))) {
        const iInt2 mouse = init_I2(ev->motion.x, ev->motion.y);
        if (contains_Widget(d->resizer, mouse)) {
            setCursor_Window(get_Window(), SDL_SYSTEM_CURSOR_SIZEWE);
        }
        /* Update cursor. */
        else if (contains_Widget(w, mouse)) {
            const iSidebarItem *item = constHoverItem_ListWidget(d->list);
            setCursor_Window(get_Window(),
                             item ? (item->listItem.isSeparator ? SDL_SYSTEM_CURSOR_ARROW
                                                                : SDL_SYSTEM_CURSOR_HAND)
                                  : SDL_SYSTEM_CURSOR_ARROW);
        }
        if (d->contextIndex != iInvalidPos) {
            invalidateItem_ListWidget(d->list, d->contextIndex);
            d->contextIndex = iInvalidPos;
        }
    }
    /* Update context menu items. */
    if (d->menu && ev->type == SDL_MOUSEBUTTONDOWN) {
        if (isSlidingSheet_SidebarWidget_(d) &&
            ev->button.button == SDL_BUTTON_LEFT &&
            isVisible_Widget(d) &&
            !contains_Widget(w, init_I2(ev->button.x, ev->button.y))) {
            setSlidingSheetPos_SidebarWidget_(d, bottom_SlidingSheetPos);
            return iTrue;
        }
        if (ev->button.button == SDL_BUTTON_RIGHT) {
            d->contextItem = NULL;
            if (!isVisible_Widget(d->menu)) {
                updateMouseHover_ListWidget(d->list);
            }
            if (constHoverItem_ListWidget(d->list) || isVisible_Widget(d->menu)) {
                d->contextItem = hoverItem_ListWidget(d->list);
                /* Context is drawn in hover state. */
                if (d->contextIndex != iInvalidPos) {
                    invalidateItem_ListWidget(d->list, d->contextIndex);
                }
                d->contextIndex = hoverItemIndex_ListWidget(d->list);
                /* TODO: Some callback-based mechanism would be nice for updating menus right
                   before they open? At least move these to `updateContextMenu_ */
                if (d->mode == bookmarks_SidebarMode && d->contextItem) {
                    const iBookmark *bm = get_Bookmarks(bookmarks_App(), d->contextItem->id);
                    if (bm) {
                        setMenuItemLabel_Widget(d->menu,
                                                "bookmark.tag tag:homepage",
                                                bm->flags & homepage_BookmarkFlag
                                                    ? home_Icon " ${bookmark.untag.home}"
                                                    : home_Icon " ${bookmark.tag.home}");
                        setMenuItemLabel_Widget(d->menu,
                                                "bookmark.tag tag:subscribed",
                                                bm->flags & subscribed_BookmarkFlag
                                                    ? star_Icon " ${bookmark.untag.sub}"
                                                    : star_Icon " ${bookmark.tag.sub}");
                        setMenuItemLabel_Widget(d->menu,
                                                "bookmark.tag tag:remotesource",
                                                bm->flags & remoteSource_BookmarkFlag
                                                    ? downArrowBar_Icon " ${bookmark.untag.remote}"
                                                    : downArrowBar_Icon " ${bookmark.tag.remote}");
                    }
                }
                else if (d->mode == feeds_SidebarMode && d->contextItem) {
                    const iBool   isRead   = d->contextItem->indent == 0;
                    setMenuItemLabel_Widget(d->menu,
                                            "feed.entry.toggleread",
                                            isRead ? circle_Icon " ${feeds.entry.markunread}"
                                                   : circleWhite_Icon " ${feeds.entry.markread}");
                }
            }
        }
    }
    if (ev->type == SDL_KEYDOWN) {
        const int key   = ev->key.keysym.sym;
        const int kmods = keyMods_Sym(ev->key.keysym.mod);
        /* Hide the sidebar when Escape is pressed. */
        if (kmods == 0 && key == SDLK_ESCAPE && isVisible_Widget(d)) {
            postCommand_Widget(d, "%s.toggle", cstr_String(id_Widget(w)));
            return iTrue;
        }
    }
    if (isSlidingSheet_SidebarWidget_(d)) {
        if (ev->type == SDL_MOUSEWHEEL) {
            enum iWidgetTouchMode touchMode = widgetMode_Touch(w);
            if (touchMode == momentum_WidgetTouchMode) {
                /* We don't do momentum. */
                float swipe = stopWidgetMomentum_Touch(w) / gap_UI;
//                printf("swipe: %f\n", swipe);
                const iRangei midRegion = SlidingSheetMiddleRegion_SidebarWidget_(d);
                const int pos = top_Rect(w->rect);
                if (swipe < 170) {
                    gotoNearestSlidingSheetPos_SidebarWidget_(d);
                }
                else if (swipe > 500 && ev->wheel.y > 0) {
                    /* Fast swipe down will dismiss. */
                    setSlidingSheetPos_SidebarWidget_(d, bottom_SlidingSheetPos);
                }
                else if (ev->wheel.y < 0) {
                    setSlidingSheetPos_SidebarWidget_(d, top_SlidingSheetPos);
                }
                else if (pos < (midRegion.start + midRegion.end) / 2) {
                    setSlidingSheetPos_SidebarWidget_(d, middle_SlidingSheetPos);
                }
                else {
                    setSlidingSheetPos_SidebarWidget_(d, bottom_SlidingSheetPos);
                }
            }
            else if (touchMode == touch_WidgetTouchMode) {
                /* Move with the finger. */
                adjustEdges_Rect(&w->rect, ev->wheel.y, 0, 0, 0);
                /* Upon reaching the top, scrolling is switched back to the list. */
                const iRect rootRect = safeRect_Root(w->root);
                const int top = top_Rect(rootRect);
                if (w->rect.pos.y < top) {
                    setScrollMode_ListWidget(d->list, disabledAtTopUpwards_ScrollMode);
                    setScrollPos_ListWidget(d->list, top - w->rect.pos.y);
                    transferAffinity_Touch(w, as_Widget(d->list));
                    w->rect.pos.y = top;
                    w->rect.size.y = height_Rect(rootRect);
                }
                else {
                    setScrollMode_ListWidget(d->list, disabled_ScrollMode);
                }
                arrange_Widget(w);
                refresh_Widget(w);
            }
            else {
                return iFalse;
            }
            return iTrue;
        }
        if (ev->type == SDL_USEREVENT && ev->user.code == widgetTouchEnds_UserEventCode) {
            gotoNearestSlidingSheetPos_SidebarWidget_(d);
            return iTrue;
        }
    }
    if (ev->type == SDL_MOUSEBUTTONDOWN &&
        contains_Widget(as_Widget(d->list), init_I2(ev->button.x, ev->button.y))) {
        if (hoverItem_ListWidget(d->list) || isVisible_Widget(d->menu)) {
            /* Update the menu before opening. */
            /* TODO: This kind of updating is already done above, and in `updateContextMenu_`... */
            if (d->mode == bookmarks_SidebarMode && !isVisible_Widget(d->menu)) {
                /* Remote bookmarks have limitations. */
                const iSidebarItem *hoverItem = hoverItem_ListWidget(d->list);
                iAssert(hoverItem);
                const iBookmark *  bm              = get_Bookmarks(bookmarks_App(), hoverItem->id);
                const iBool        isRemote        = (bm->flags & remote_BookmarkFlag) != 0;
                static const char *localOnlyCmds[] = { "bookmark.edit",
                                                       "bookmark.delete",
                                                       "bookmark.tag tag:subscribed",
                                                       "bookmark.tag tag:homepage",
                                                       "bookmark.tag tag:remotesource" };
                iForIndices(i, localOnlyCmds) {
                    setFlags_Widget(as_Widget(findMenuItem_Widget(d->menu, localOnlyCmds[i])),
                                    disabled_WidgetFlag,
                                    isRemote);
                }
            }
            processContextMenuEvent_Widget(d->menu, ev, {});
        }
        else if (!constHoverItem_ListWidget(d->list) || isVisible_Widget(d->modeMenu)) {
            processContextMenuEvent_Widget(d->modeMenu, ev, {});
        }
    }
    return processEvent_Widget(w, ev);
}

static void draw_SidebarWidget_(const iSidebarWidget *d) {
    const iWidget *w      = constAs_Widget(d);
    const iRect    bounds = bounds_Widget(w);
    iPaint p;
    init_Paint(&p);
    if (d->mode == documentOutline_SidebarMode) {
        makePaletteGlobal_GmDocument(document_DocumentWidget(document_App()));
    }
    if (!isPortraitPhone_App()) { /* this would erase page contents during transition on the phone */
        if (flags_Widget(w) & visualOffset_WidgetFlag &&
            flags_Widget(w) & horizontalOffset_WidgetFlag && isVisible_Widget(w)) {
            fillRect_Paint(&p, boundsWithoutVisualOffset_Widget(w), tmBackground_ColorId);
        }
    }
    draw_Widget(w);
    if (isVisible_Widget(w)) {
        drawVLine_Paint(
            &p,
            addX_I2(d->side == left_SidebarSide ? topRight_Rect(bounds) : topLeft_Rect(bounds), -1),
            height_Rect(bounds),
            uiSeparator_ColorId);
    }
}

static void draw_SidebarItem_(const iSidebarItem *d, iPaint *p, iRect itemRect,
                              const iListWidget *list) {
    const iSidebarWidget *sidebar = findParentClass_Widget(constAs_Widget(list),
                                                           &Class_SidebarWidget);
    const iBool isMenuVisible = isVisible_Widget(sidebar->menu);
    const iBool isDragging   = constDragItem_ListWidget(list) == d;
    const iBool isEditing    = sidebar->isEditing; /* only on mobile */
    const iBool isPressing   = isMouseDown_ListWidget(list) && !isDragging;
    const iBool isHover      =
            (!isMenuVisible &&
            isHover_Widget(constAs_Widget(list)) &&
            constHoverItem_ListWidget(list) == d) ||
            (isMenuVisible && sidebar->contextItem == d) ||
            isDragging;
    const int scrollBarWidth = scrollBarWidth_ListWidget(list);
#if defined (iPlatformApple)
    const int blankWidth     = 0;
#else
    const int blankWidth     = scrollBarWidth;
#endif
    const int itemHeight     = height_Rect(itemRect);
    const int iconColor      = isHover ? (isPressing ? uiTextPressed_ColorId : uiIconHover_ColorId)
                                       : uiIcon_ColorId;
    const int altIconColor   = isPressing ? uiTextPressed_ColorId : uiTextCaution_ColorId;
    const int font = sidebar->itemFonts[d->isBold ? 1 : 0];
    int bg         = uiBackgroundSidebar_ColorId;
    if (isHover) {
        bg = isPressing ? uiBackgroundPressed_ColorId
                        : uiBackgroundFramelessHover_ColorId;
        fillRect_Paint(p, itemRect, bg);
    }
    else if (d->listItem.isSelected &&
             (sidebar->mode == feeds_SidebarMode || sidebar->mode == identities_SidebarMode)) {
        bg = uiBackgroundUnfocusedSelection_ColorId;
        fillRect_Paint(p, itemRect, bg);
    }
    else if (sidebar->mode == bookmarks_SidebarMode) {
        if (d->indent) /* remote icon */  {
            bg = uiBackgroundFolder_ColorId;
            fillRect_Paint(p, itemRect, bg);
        }
    }
    iInt2 pos = itemRect.pos;
    if (sidebar->mode == documentOutline_SidebarMode) {
        const int fg = isHover ? (isPressing ? uiTextPressed_ColorId : uiTextFramelessHover_ColorId)
                               : (tmHeading1_ColorId + d->indent / (4 * gap_UI));
        drawRange_Text(font,
                       init_I2(pos.x + 3 * gap_UI + d->indent,
                               mid_Rect(itemRect).y - lineHeight_Text(font) / 2),
                       fg,
                       range_String(&d->label));
    }
    else if (sidebar->mode == feeds_SidebarMode) {
        const int fg = isHover ? (isPressing ? uiTextPressed_ColorId : uiTextFramelessHover_ColorId)
                               : uiText_ColorId;
        const int iconPad = 12 * gap_UI;
        if (d->listItem.isSeparator) {
            if (d != constItem_ListWidget(list, 0)) {
                drawHLine_Paint(p,
                                addY_I2(pos, 2 * gap_UI),
                                width_Rect(itemRect) - blankWidth,
                                uiSeparator_ColorId);
            }
            drawRange_Text(
                uiLabelLargeBold_FontId,
                add_I2(pos,
                       init_I2(3 * gap_UI,
                               itemHeight - lineHeight_Text(uiLabelLargeBold_FontId) - 1 * gap_UI)),
                uiIcon_ColorId,
                range_String(&d->meta));
        }
        else {
            const iBool isUnread = (d->indent != 0);
            const int titleFont = sidebar->itemFonts[isUnread ? 1 : 0];
            const int h1 = lineHeight_Text(uiLabel_FontId);
            const int h2 = lineHeight_Text(titleFont);
            iRect iconArea = { addY_I2(pos, 0), init_I2(iconPad, itemHeight) };
            /*
            if (isUnread) {
                fillRect_Paint(
                    p,
                    (iRect){ topLeft_Rect(iconArea), init_I2(gap_UI / 2, height_Rect(iconArea)) },
                    iconColor);
            }*/
            /* Icon. */ {
                /* TODO: Use the primary hue from the theme of this site. */
                iString str;
                initUnicodeN_String(&str, &d->icon, 1);
                /* TODO: Add to palette. */
                const int unreadIconColor = uiTextCaution_ColorId;
                const int readIconColor =
                    isDark_ColorTheme(colorTheme_App()) ? uiText_ColorId : uiAnnotation_ColorId;
                drawCentered_Text(uiLabelLarge_FontId,
                                  adjusted_Rect(iconArea, init_I2(gap_UI, 0), zero_I2()),
                                  iTrue,
                                  isHover && isPressing
                                      ? iconColor
                                      : isUnread ? unreadIconColor
                                      : d->listItem.isSelected ? iconColor
                                      : readIconColor,
                                  "%s",
                                  cstr_String(&str));
                deinit_String(&str);
            }
            /* Select the layout based on how the title fits. */
            int         metaFg    = isPressing ? fg : uiSubheading_ColorId;
            iInt2       titleSize = measureRange_Text(titleFont, range_String(&d->label)).bounds.size;
            const iInt2 metaSize  = measureRange_Text(uiLabel_FontId, range_String(&d->meta)).bounds.size;
            pos.x += iconPad;
            const int avail = width_Rect(itemRect) - iconPad - 3 * gap_UI;
            const int labelFg = isPressing ? fg : (isUnread ? uiTextStrong_ColorId : uiText_ColorId);
            if (titleSize.x > avail && metaSize.x < avail * 0.75f) {
                /* Must wrap the title. */
                pos.y += (itemHeight - h2 - h2) / 2;
                draw_Text(
                    uiLabel_FontId, addY_I2(pos, h2 - h1 - gap_UI / 8), metaFg, "%s \u2014 ", cstr_String(&d->meta));
                int skip  = metaSize.x + measure_Text(uiLabel_FontId, " \u2014 ").advance.x;
                iInt2 cur = addX_I2(pos, skip);
                const char *endPos;
                tryAdvance_Text(titleFont, range_String(&d->label), avail - skip, &endPos);
                drawRange_Text(titleFont,
                               cur,
                               labelFg,
                               (iRangecc){ constBegin_String(&d->label), endPos });
                if (endPos < constEnd_String(&d->label)) {
                    drawRange_Text(titleFont,
                                   addY_I2(pos, h2), labelFg,
                                   (iRangecc){ endPos, constEnd_String(&d->label) });
                }
            }
            else {
                pos.y += (itemHeight - h1 - h2) / 2;
                drawRange_Text(uiLabel_FontId, pos, metaFg, range_String(&d->meta));
                drawRange_Text(titleFont, addY_I2(pos, h1), labelFg, range_String(&d->label));
            }
        }
    }
    else if (sidebar->mode == bookmarks_SidebarMode) {
        const int fg = isHover ? (isPressing ? uiTextPressed_ColorId : uiTextFramelessHover_ColorId)
            : d->listItem.isDropTarget ? uiHeading_ColorId : uiText_ColorId;
        /* The icon. */
        iString str;
        init_String(&str);
        appendChar_String(&str, d->icon ? d->icon : 0x1f588);
        const int leftIndent = d->indent * gap_UI * 4;
        const iRect iconArea = { addX_I2(pos, gap_UI + leftIndent),
                                 init_I2(1.75f * lineHeight_Text(font), itemHeight) };
        drawCentered_Text(font,
                          iconArea,
                          iTrue,
                          isPressing                       ? iconColor
                          : d->icon == 0x2913 /* remote */ ? uiTextCaution_ColorId
                                                           : iconColor,
                          "%s",
                          cstr_String(&str));
        deinit_String(&str);
        const iInt2 textPos = addY_I2(topRight_Rect(iconArea), (itemHeight - lineHeight_Text(font)) / 2);
        drawRange_Text(font, textPos, fg, range_String(&d->label));
        const int metaFont = uiLabel_FontId;
        const int metaIconWidth = 4.5f * gap_UI;
        if (isEditing) {
            iRect dragRect = {
                addX_I2(topRight_Rect(itemRect), -itemHeight * 3 / 2),
                init_I2(itemHeight * 3 / 2, itemHeight)
            };
            fillRect_Paint(p, dragRect, bg);
            drawVLine_Paint(p, topLeft_Rect(dragRect), height_Rect(dragRect), uiSeparator_ColorId);
            drawCentered_Text(uiContent_FontId, dragRect, iTrue, uiAnnotation_ColorId, menu_Icon);
            adjustEdges_Rect(&itemRect, 0, -width_Rect(dragRect), 0, 0);
        }
        const iInt2 metaPos =
            init_I2(right_Rect(itemRect) -
                        length_String(&d->meta) *
                            metaIconWidth
                        - 2 * gap_UI - (blankWidth ? blankWidth - 1.5f * gap_UI : (gap_UI / 2)),
                    textPos.y);
        if (!isDragging) {
            fillRect_Paint(p,
                           init_Rect(metaPos.x,
                                     top_Rect(itemRect),
                                     right_Rect(itemRect) - metaPos.x,
                                     height_Rect(itemRect)),
                           bg);
        }
        iInt2 mpos = metaPos;
        iStringConstIterator iter;
        init_StringConstIterator(&iter, &d->meta);
        iRangecc range = { cstr_String(&d->meta), iter.pos };
        while (iter.value) {
            next_StringConstIterator(&iter);
            range.end = iter.pos;
            iRect iconArea = { mpos, init_I2(metaIconWidth, lineHeight_Text(metaFont)) };
            iRect visBounds = visualBounds_Text(metaFont, range);
            drawRange_Text(metaFont,
                           sub_I2(mid_Rect(iconArea), mid_Rect(visBounds)),
                           isHover && isPressing ? fg : uiTextCaution_ColorId,
                           range);
            mpos.x += metaIconWidth;
            range.start = range.end;            
        }        
    }
    else if (sidebar->mode == history_SidebarMode) {
        iBeginCollect();
        if (d->listItem.isSeparator) {
            if (!isEmpty_String(&d->meta)) {
                iInt2 drawPos = addY_I2(topLeft_Rect(itemRect), d->id);
                drawHLine_Paint(p,
                                addY_I2(drawPos, -gap_UI),
                                width_Rect(itemRect) - blankWidth,
                                uiSeparator_ColorId);
                drawRange_Text(
                    uiLabelLargeBold_FontId,
                    add_I2(drawPos,
                           init_I2(3 * gap_UI, (itemHeight - lineHeight_Text(uiLabelLargeBold_FontId)) / 2)),
                    uiIcon_ColorId,
                    range_String(&d->meta));
            }
        }
        else {
            const int fg = isHover ? (isPressing ? uiTextPressed_ColorId : uiTextFramelessHover_ColorId)
                                   : uiTextDim_ColorId;
            iUrl parts;
            init_Url(&parts, &d->label);
            const iBool isAbout  = equalCase_Rangecc(parts.scheme, "about");
            const iBool isGemini = equalCase_Rangecc(parts.scheme, "gemini");
            draw_Text(font,
                      add_I2(topLeft_Rect(itemRect),
                             init_I2(3 * gap_UI, (itemHeight - lineHeight_Text(font)) / 2)),
                      fg,
                      "%s%s%s%s%s%s%s%s",
                      isGemini ? "" : cstr_Rangecc(parts.scheme),
                      isGemini  ? ""
                      : isAbout ? ":"
                                : "://",
                      escape_Color(isHover ? (isPressing ? uiTextPressed_ColorId
                                                         : uiTextFramelessHover_ColorId)
                                           : uiTextStrong_ColorId),
                      cstr_Rangecc(parts.host),
                      escape_Color(fg),
                      cstr_Rangecc(parts.path),
                      !isEmpty_Range(&parts.query) ? escape_Color(isPressing ? uiTextPressed_ColorId
                                                                  : isHover  ? uiText_ColorId
                                                                             : uiAnnotation_ColorId)
                                                   : "",
                      !isEmpty_Range(&parts.query) ? cstr_Rangecc(parts.query) : "");
        }
        iEndCollect();
    }
}

iBeginDefineSubclass(SidebarWidget, Widget)
    .processEvent = (iAny *) processEvent_SidebarWidget_,
    .draw         = (iAny *) draw_SidebarWidget_,
iEndDefineSubclass(SidebarWidget)<|MERGE_RESOLUTION|>--- conflicted
+++ resolved
@@ -125,7 +125,7 @@
     float             widthAsGaps;
     int               buttonFont;
     int               itemFonts[2];
-    size_t            numUnreadEntries;    
+    size_t            numUnreadEntries;
     iWidget *         resizer;
     iWidget *         menu; /* context menu for an item */
     iWidget *         modeMenu; /* context menu for the sidebar mode (no item) */
@@ -244,13 +244,6 @@
     return iFalse;
 }
 
-<<<<<<< HEAD
-static void updateItemsWithFlags_SidebarWidget_(iSidebarWidget *d, iBool keepActions) {
-    clear_ListWidget(d->list);
-    releaseChildren_Widget(d->blank);
-    if (!keepActions) {
-    releaseChildren_Widget(d->actions);
-=======
 static iBool isSlidingSheet_SidebarWidget_(const iSidebarWidget *d) {
     return isPortraitPhone_App();
 }
@@ -273,8 +266,7 @@
     clear_ListWidget(d->list);
     releaseChildren_Widget(d->blank);
     if (!keepActions) {
-        releaseChildren_Widget(d->actions);
->>>>>>> 2bd47648
+    releaseChildren_Widget(d->actions);
     }
     d->actions->rect.size.y = 0;
     destroy_Widget(d->menu);
@@ -357,17 +349,18 @@
                 }
             }
             /* Actions. */
-<<<<<<< HEAD
+            if (!isMobile) {
             if (!keepActions) {
-                addActionButton_SidebarWidget_(
-                    d, check_Icon " ${sidebar.action.feeds.markallread}", "feeds.markallread", expand_WidgetFlag |
-                    tight_WidgetFlag);
+                    addActionButton_SidebarWidget_(d,
+                                                   check_Icon " ${sidebar.action.feeds.markallread}",
+                                                   "feeds.markallread",
+                                                   expand_WidgetFlag | tight_WidgetFlag);
                 updateSize_LabelWidget(addChildFlags_Widget(d->actions,
                                      iClob(new_LabelWidget("${sidebar.action.show}", NULL)),
                                                             frameless_WidgetFlag | tight_WidgetFlag));
                 const iMenuItem items[] = {
-                    { "${sidebar.action.feeds.showall}", SDLK_u, KMOD_SHIFT, "feeds.mode arg:0" },
-                    { "${sidebar.action.feeds.showunread}", SDLK_u, 0, "feeds.mode arg:1" },
+                        { page_Icon " ${sidebar.action.feeds.showall}", SDLK_u, KMOD_SHIFT, "feeds.mode arg:0" },
+                        { circle_Icon " ${sidebar.action.feeds.showunread}", SDLK_u, 0, "feeds.mode arg:1" },
                 };
                 iWidget *dropButton = addChild_Widget(
                     d->actions,
@@ -376,45 +369,18 @@
                 checkIcon_LabelWidget((iLabelWidget *) dropButton);
                 setFixedSize_Widget(
                     dropButton,
-                    init_I2(iMaxi(20 * gap_UI, measure_Text(
-                                default_FontId,
-                                translateCStr_Lang(items[findWidestLabel_MenuItem(items, 2)].label))
-                                    .advance.x +
-                                                   6 * gap_UI),
-                            -1));
-=======
-            if (!isMobile) {
-                if (!keepActions) {
-                    addActionButton_SidebarWidget_(d,
-                                                   check_Icon " ${sidebar.action.feeds.markallread}",
-                                                   "feeds.markallread",
-                                                   expand_WidgetFlag | tight_WidgetFlag);
-                    updateSize_LabelWidget(addChildFlags_Widget(d->actions,
-                                         iClob(new_LabelWidget("${sidebar.action.show}", NULL)),
-                                                                frameless_WidgetFlag | tight_WidgetFlag));
-                    const iMenuItem items[] = {
-                        { page_Icon " ${sidebar.action.feeds.showall}", SDLK_u, KMOD_SHIFT, "feeds.mode arg:0" },
-                        { circle_Icon " ${sidebar.action.feeds.showunread}", SDLK_u, 0, "feeds.mode arg:1" },
-                    };
-                    iWidget *dropButton = addChild_Widget(
-                        d->actions,
-                        iClob(makeMenuButton_LabelWidget(items[d->feedsMode].label, items, 2)));
-                    setId_Widget(dropButton, "feeds.modebutton");
-                    checkIcon_LabelWidget((iLabelWidget *) dropButton);
-                    setFixedSize_Widget(
-                        dropButton,
                         init_I2(iMaxi(20 * gap_UI,
                                       measure_Text(default_FontId,
                                                    translateCStr_Lang(
                                                        items[findWidestLabel_MenuItem(items, 2)].label))
-                                              .advance.x +
+                                    .advance.x +
                                           13 * gap_UI),
-                                -1));
-                }
-                else {
-                    updateDropdownSelection_LabelWidget(findChild_Widget(d->actions, "feeds.modebutton"),
-                                                        format_CStr(" arg:%d", d->feedsMode));
-                }
+                            -1));
+            }
+            else {
+                updateDropdownSelection_LabelWidget(findChild_Widget(d->actions, "feeds.modebutton"),
+                                                    format_CStr(" arg:%d", d->feedsMode));
+            }
             }
             else {
                 if (!keepActions) {
@@ -434,11 +400,6 @@
                 }
                 setOutline_LabelWidget(child_Widget(d->actions, 1), d->feedsMode != all_FeedsMode);
                 setOutline_LabelWidget(child_Widget(d->actions, 2), d->feedsMode != unread_FeedsMode);
->>>>>>> 2bd47648
-            }
-            else {
-                updateDropdownSelection_LabelWidget(findChild_Widget(d->actions, "feeds.modebutton"),
-                                                    format_CStr(" arg:%d", d->feedsMode));
             }
             d->menu = makeMenu_Widget(
                 as_Widget(d),
@@ -644,7 +605,7 @@
             setPadding_Widget(div, 0, 0, 0, height_Widget(d->actions));
             addChildFlags_Widget(div, iClob(new_Widget()), expand_WidgetFlag); /* pad */
             if (d->feedsMode == all_FeedsMode) {
-                addChild_Widget(div, iClob(new_LabelWidget("${menu.feeds.refresh}", "feeds.refresh")));
+            addChild_Widget(div, iClob(new_LabelWidget("${menu.feeds.refresh}", "feeds.refresh")));
             }
             else {
                 iLabelWidget *msg = addChildFlags_Widget(div, iClob(new_LabelWidget("${sidebar.empty.unread}", NULL)),
@@ -700,10 +661,6 @@
     updateItemsWithFlags_SidebarWidget_(d, iFalse);
 }
 
-static void updateItems_SidebarWidget_(iSidebarWidget *d) {
-    updateItemsWithFlags_SidebarWidget_(d, iFalse);
-}
-
 static size_t findItem_SidebarWidget_(const iSidebarWidget *d, int id) {
     /* Note that this is O(n), so only meant for infrequent use. */
     for (size_t i = 0; i < numItems_ListWidget(d->list); i++) {
@@ -762,8 +719,8 @@
 
 void setClosedFolders_SidebarWidget(iSidebarWidget *d, const iIntSet *closedFolders) {
     if (d) {
-        delete_IntSet(d->closedFolders);
-        d->closedFolders = copy_IntSet(closedFolders);
+    delete_IntSet(d->closedFolders);
+    d->closedFolders = copy_IntSet(closedFolders);
     }
 }
 
@@ -883,35 +840,35 @@
         setFont_LabelWidget(closeButton, uiLabelBigBold_FontId);
         iConnect(Root, get_Root(), visualOffsetsChanged, d, updateSlidingSheetHeight_SidebarWidget_);
     }
-    iWidget *buttons = new_Widget();
-    setId_Widget(buttons, "buttons");
-    setDrawBufferEnabled_Widget(buttons, iTrue);
-    for (int i = 0; i < max_SidebarMode; i++) {
+        iWidget *buttons = new_Widget();        
+        setId_Widget(buttons, "buttons");
+        setDrawBufferEnabled_Widget(buttons, iTrue);
+        for (int i = 0; i < max_SidebarMode; i++) {
         if (i == identities_SidebarMode && deviceType_App() != desktop_AppDeviceType) {
             /* On mobile, identities are managed via Settings. */
-            continue;
-        }
-        d->modeButtons[i] = addChildFlags_Widget(
-            buttons,
-            iClob(new_LabelWidget(
-                tightModeLabels_[i],
-                format_CStr("%s.mode arg:%d", cstr_String(id_Widget(w)), i))),
-                frameless_WidgetFlag | noBackground_WidgetFlag);
+                continue;
+            }
+            d->modeButtons[i] = addChildFlags_Widget(
+                buttons,
+                iClob(new_LabelWidget(
+                    tightModeLabels_[i],
+                    format_CStr("%s.mode arg:%d", cstr_String(id_Widget(w)), i))),
+                    frameless_WidgetFlag | noBackground_WidgetFlag);
         as_Widget(d->modeButtons[i])->flags2 |= slidingSheetDraggable_WidgetFlag2; /* phone */
-    }
-    setButtonFont_SidebarWidget(d, isPhone ? uiLabelBig_FontId : uiLabel_FontId);
-    addChildFlags_Widget(vdiv,
-                         iClob(buttons),
+        }
+        setButtonFont_SidebarWidget(d, isPhone ? uiLabelBig_FontId : uiLabel_FontId);
+        addChildFlags_Widget(vdiv,
+                             iClob(buttons),
                          arrangeHorizontal_WidgetFlag | resizeWidthOfChildren_WidgetFlag |
                              arrangeHeight_WidgetFlag | resizeToParentWidth_WidgetFlag);
-    setBackgroundColor_Widget(buttons, uiBackgroundSidebar_ColorId);
+        setBackgroundColor_Widget(buttons, uiBackgroundSidebar_ColorId);
     iWidget *content = new_Widget();
     setFlags_Widget(content, resizeChildren_WidgetFlag, iTrue);
     iWidget *listAndActions = makeVDiv_Widget();
     addChild_Widget(content, iClob(listAndActions));
     iWidget *listArea = new_Widget();
     setFlags_Widget(listArea, resizeChildren_WidgetFlag, iTrue);
-    d->list = new_ListWidget();    
+    d->list = new_ListWidget();
     setPadding_Widget(as_Widget(d->list), 0, gap_UI, 0, gap_UI);
     addChild_Widget(listArea, iClob(d->list));
     if (!isPhone) {
@@ -935,7 +892,7 @@
         setBackgroundColor_Widget(d->actions, uiBackground_ColorId);
     }
     else {
-        setBackgroundColor_Widget(d->actions, uiBackgroundSidebar_ColorId);
+    setBackgroundColor_Widget(d->actions, uiBackgroundSidebar_ColorId);
     }
     d->contextItem = NULL;
     d->contextIndex = iInvalidPos;
@@ -988,7 +945,7 @@
 static const iGmIdentity *constHoverIdentity_SidebarWidget_(const iSidebarWidget *d) {
     if (d->mode == identities_SidebarMode) {
         return constHoverIdentity_CertListWidget(d->certList);
-    }
+        }
     return NULL;
 }
 
@@ -1225,26 +1182,26 @@
         const int animFlags = easeOut_AnimFlag | softer_AnimFlag;
         if (!isPortraitPhone_App()) {
             if (!isHiding) {
-                setFlags_Widget(w, keepOnTop_WidgetFlag, iFalse);
-                w->rect.size.x = d->widthAsGaps * gap_UI;
-                invalidate_ListWidget(d->list);
-                if (isAnimated) {
-                    setFlags_Widget(w, horizontalOffset_WidgetFlag, iTrue);
-                    setVisualOffset_Widget(
-                        w, (d->side == left_SidebarSide ? -1 : 1) * (w->rect.size.x + safePad), 0, 0);
+            setFlags_Widget(w, keepOnTop_WidgetFlag, iFalse);
+            w->rect.size.x = d->widthAsGaps * gap_UI;
+            invalidate_ListWidget(d->list);
+            if (isAnimated) {
+                setFlags_Widget(w, horizontalOffset_WidgetFlag, iTrue);
+                setVisualOffset_Widget(
+                    w, (d->side == left_SidebarSide ? -1 : 1) * (w->rect.size.x + safePad), 0, 0);
                     setVisualOffset_Widget(w, 0, 300, animFlags);
-                }
-            }
-            else if (isAnimated) {
-                setFlags_Widget(w, horizontalOffset_WidgetFlag, iTrue);
-                if (d->side == right_SidebarSide) {
-                    setVisualOffset_Widget(w, visX, 0, 0);
-                    setVisualOffset_Widget(
+            }
+        }
+        else if (isAnimated) {
+            setFlags_Widget(w, horizontalOffset_WidgetFlag, iTrue);
+            if (d->side == right_SidebarSide) {
+                setVisualOffset_Widget(w, visX, 0, 0);
+                setVisualOffset_Widget(
                         w, visX + w->rect.size.x + safePad, 300, animFlags);
-                }
-                else {
-                    setFlags_Widget(w, keepOnTop_WidgetFlag, iTrue);
-                    setVisualOffset_Widget(
+            }
+            else {
+                setFlags_Widget(w, keepOnTop_WidgetFlag, iTrue);
+                setVisualOffset_Widget(
                         w, -w->rect.size.x - safePad, 300, animFlags);
                 }
             }
@@ -1265,8 +1222,8 @@
                 setVisualOffset_Widget(w, bottom_Rect(rect_Root(w->root)) - w->rect.pos.y, 300, animFlags);
                 if (d->isEditing) {
                     setMobileEditMode_SidebarWidget_(d, iFalse);
-                }
-            }
+            }
+        }
             showToolbar_Root(w->root, isHiding);
         }
         updateToolbarColors_Root(w->root);
@@ -1274,7 +1231,7 @@
         /* BUG: Rearranging because the arrange above didn't fully resolve the height. */
         arrange_Widget(w);
         if (!isPortraitPhone_App()) {
-            updateSize_DocumentWidget(document_App());
+        updateSize_DocumentWidget(document_App());
         }
         if (isVisible_Widget(w)) {
             updateItems_SidebarWidget_(d);
@@ -1380,7 +1337,7 @@
             /* In sliding sheet mode, sidebar is resized to fit in the safe area. */
             setPadding_Widget(d->actions, 0, 0, 0, bottomSafeInset_Mobile());
         }
-        return iFalse;
+            return iFalse;
     }
     else if (isMetricsChange_UserEvent(ev)) {
         if (isVisible_Widget(w)) {
@@ -1483,12 +1440,6 @@
             }
             return iTrue;
         }
-<<<<<<< HEAD
-//        else if (isCommand_Widget(w, ev, "menu.closed")) {
-         //   invalidateItem_ListWidget(d->list, d->contextIndex);
-//        }
-=======
->>>>>>> 2bd47648
         else if (isCommand_Widget(w, ev, "bookmark.open")) {
             const iSidebarItem *item = d->contextItem;
             if (d->mode == bookmarks_SidebarMode && item) {
@@ -1570,8 +1521,8 @@
                 iBookmark *bm = get_Bookmarks(bookmarks_App(), item->id);
                 if (flag == subscribed_BookmarkFlag && (bm->flags & flag)) {
                     removeEntries_Feeds(item->id); /* get rid of unsubscribed entries */
-                }
                 bm->flags ^= flag;
+                    }
                 postCommand_App("bookmarks.changed");
             }
             return iTrue;
@@ -1721,10 +1672,10 @@
                                       0,
                                       format_CStr("!feed.entry.unsubscribe arg:1 ptr:%p", d) } },
                                 2);
-                        }
-                        return iTrue;
-                    }
-                }
+            }
+            return iTrue;
+        }
+            }
             }
         }
         else if (isCommand_Widget(w, ev, "history.delete")) {
@@ -1780,7 +1731,7 @@
         /* Update cursor. */
         else if (contains_Widget(w, mouse)) {
             const iSidebarItem *item = constHoverItem_ListWidget(d->list);
-            setCursor_Window(get_Window(),
+                setCursor_Window(get_Window(),
                              item ? (item->listItem.isSeparator ? SDL_SYSTEM_CURSOR_ARROW
                                                                 : SDL_SYSTEM_CURSOR_HAND)
                                   : SDL_SYSTEM_CURSOR_ARROW);
@@ -1840,9 +1791,9 @@
                                             isRead ? circle_Icon " ${feeds.entry.markunread}"
                                                    : circleWhite_Icon " ${feeds.entry.markread}");
                 }
-            }
-        }
-    }
+                            }
+                        }
+                    }
     if (ev->type == SDL_KEYDOWN) {
         const int key   = ev->key.keysym.sym;
         const int kmods = keyMods_Sym(ev->key.keysym.mod);
