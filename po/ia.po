--- conflicted
+++ resolved
@@ -1,11 +1,7 @@
 msgid ""
 msgstr ""
 "Report-Msgid-Bugs-To: jaakko.keranen@iki.fi\n"
-<<<<<<< HEAD
-"PO-Revision-Date: 2021-04-14 09:18+0000\n"
-=======
 "PO-Revision-Date: 2021-05-06 09:39+0000\n"
->>>>>>> 5cfc3d6b
 "Last-Translator: Olga Smirnova <mistresssilvara@hotmail.com>\n"
 "Language-Team: Interlingua <http://weblate.skyjake.fi/projects/lagrange/ui/"
 "ia/>\n"
@@ -1259,11 +1255,7 @@
 
 # Interpretation: (Bold links) on dark (background).
 msgid "prefs.boldlink.dark"
-<<<<<<< HEAD
-msgstr "sur obscur"
-=======
 msgstr "sur le obscur"
->>>>>>> 5cfc3d6b
 
 #, c-format
 msgid "minutes.ago"
@@ -1288,11 +1280,7 @@
 
 # Interpretation: (Bold links) on light (background).
 msgid "prefs.boldlink.light"
-<<<<<<< HEAD
-msgstr "sur clar"
-=======
 msgstr "sur le clar"
->>>>>>> 5cfc3d6b
 
 # Link download progress message.
 msgid "doc.fetching"
@@ -1388,11 +1376,7 @@
 #, c-format
 msgid "error.unsupported.suggestsave"
 msgstr ""
-<<<<<<< HEAD
-"Vos pote tamen salvar lo como un file a vostre dossier Discargas. Preme %s o "
-=======
 "Vos pote salvar lo como un file a vostre dossier Discargas: preme %s o "
->>>>>>> 5cfc3d6b
 "selige «%s» in li menu."
 
 msgid "dlg.newident.rsa.selfsign"
@@ -1405,9 +1389,6 @@
 msgstr "puncto flottante"
 
 msgid "feeds.list.refreshtime.now"
-<<<<<<< HEAD
-msgstr "Le ultime actualisation esseva justo nunc."
-=======
 msgstr "Le ultime actualisation esseva justo nunc."
 
 msgid "error.badstatus.msg"
@@ -1567,5 +1548,4 @@
 msgstr "Editor"
 
 msgid "gempub.meta.pubdate"
-msgstr "Data de publication"
->>>>>>> 5cfc3d6b
+msgstr "Data de publication"