--- conflicted
+++ resolved
@@ -7,12 +7,8 @@
   workflow_dispatch:
 
 env:
-<<<<<<< HEAD
-  RELEASE_VERSION: 0.8.1
-=======
   DEBEMAIL: jaakko.keranen@iki.fi
   DEBFULLNAME: Jaakko Keränen (skyjake)
->>>>>>> 59e6f1ed
 
 jobs:
   build:
